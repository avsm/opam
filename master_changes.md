--- conflicted
+++ resolved
@@ -4,14 +4,12 @@
 ## Init
   * Remove m4 from the list of recommended tools [#4184 @kit-ty-kate]
 
-<<<<<<< HEAD
 ## Upgrade
   * Fix atoms formula restriction with `--all` [#4221 @rjbou - fix #4218]
-=======
+
 ## Build
   * Opam file build using dune, removal of opam-%.install makefile target [#4178 @rjbou - fix #4173]
   * Use version var in opam file instead of equal current version number in opamlib dependencies [#4178 @rjbou]
->>>>>>> df3f8a86
 
 ## Switch
   * Fix Not_found with `opam switch create . --deps` [#4151 @AltGr]
