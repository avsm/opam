--- conflicted
+++ resolved
@@ -10,10 +10,7 @@
 * Improve robustness of pinned package update (#949)
 * Finish conversion of default repository to <https://opam.ocaml.org> (#948)
 * Fix regression in handling archives with no extension (treat them as tar again) (#972)
-<<<<<<< HEAD
-=======
 * Fixed stale archives causing packages to be marked as NEW when they weren't (#945)
->>>>>>> 240edf44
 
 1.1.0RC1 [Oct 2013]
 * Add `make cold` target to build OPAM without a system OCaml installed (#910)
