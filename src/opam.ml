(***********************************************************************)
(*                                                                     *)
(*    Copyright 2012 OCamlPro                                          *)
(*    Copyright 2012 INRIA                                             *)
(*                                                                     *)
(*  All rights reserved.  This file is distributed under the terms of  *)
(*  the GNU Public License version 3.0.                                *)
(*                                                                     *)
(*  TypeRex is distributed in the hope that it will be useful,         *)
(*  but WITHOUT ANY WARRANTY; without even the implied warranty of     *)
(*  MERCHANTABILITY or FITNESS FOR A PARTICULAR PURPOSE.  See the      *)
(*  GNU General Public License for more details.                       *)
(*                                                                     *)
(***********************************************************************)

open Types
open Path
open Solver
open Client
open SubCommand

let version () =
  Printf.printf "\
%s version %s

Copyright (C) 2012 OCamlPro - INRIA

This is free software; see the source for copying conditions.  There is NO
warranty; not even for MERCHANTABILITY or FITNESS FOR A PARTICULAR PURPOSE.\n"
    Sys.argv.(0) Globals.version

let ano_args = ref []
let anon s =
  ano_args := s :: !ano_args

exception Bad of string * string

let bad_argument cmd fmt =
  Printf.kprintf (fun msg -> raise (Bad (cmd, msg))) fmt

let noanon cmd s =
  raise (Bad (cmd, s ^ " is not expected"))

let () = Globals.root_path := Globals.default_opam_path

let global_args = [
  "--debug"  , Arg.Set Globals.debug, " Print more debug messages";
  "--version", Arg.Unit version,      " Display version information";
  "--root"   , Arg.Set_string Globals.root_path,
  (Printf.sprintf " Change root path (default is %s)" Globals.default_opam_path)
]

let parse_args fn () =
  fn (List.rev !ano_args)

(* opam init [-kind $kind] $repo $adress *)
let kind = ref Globals.default_repository_kind
let init = {
  name     = "init";
  usage    = "";
  synopsis = "Initial setup";
  help     = "Create the initial config files";
  specs    = [
    ("--kind", Arg.Set_string kind, " Set the repository kind")
  ];
  anon;
  main     =
    parse_args (function
    | [] ->
        Client.init Repository.default
    | [name; address]  ->
        Client.init (Repository.create ~name ~address ~kind:!kind)
    | _ -> bad_argument "init" "Need a repository name and address")
}

(* opam list *)
let list = {
  name     = "list";
  usage    = "";
  synopsis = "Display information about all available packages";
  help     = "";
  specs    = [];
  anon     = noanon "list";
  main     = Client.list;
}

(* opam info [PACKAGE] *)
let info = {
  name     = "info";
  usage    = "[package]+";
  synopsis = "Display information about specific packages";
  help     = "";
  specs    = [];
  anon;
  main     =
    parse_args (function
    | [] -> bad_argument "info" "Missing package argument"
    | l  -> List.iter (fun name -> Client.info (N.of_string name)) l)
}

(* opam config [-r [-I|-bytelink|-asmlink] PACKAGE+ *)
let has_cmd = ref false
let is_rec = ref false
let is_link = ref false
let is_byte = ref false
let bytecomp () =  has_cmd := true; is_byte := true ; is_link := false
let bytelink () =  has_cmd := true; is_byte := true ; is_link := true
let asmcomp  () =  has_cmd := true; is_byte := false; is_link := false
let asmlink  () =  has_cmd := true; is_byte := false; is_link := true
let command = ref None
let set cmd () =
  has_cmd := true;
  command := Some cmd
let specs = [
  ("-r"        , Arg.Set is_rec       , " Recursive search (large)");
  ("-I"        , Arg.Unit (set `I)    , " Display native compile options");
  ("-bytecomp" , Arg.Unit bytecomp    , " Display bytecode compile options");
  ("-asmcomp"  , Arg.Unit asmcomp     , " Display native link options");
  ("-bytelink" , Arg.Unit bytelink    , " Display bytecode link options");
  ("-asmlink"  , Arg.Unit asmlink     , " Display native link options");
  ("-list-vars", Arg.Unit (set `List) , " Display the contents of all available variables");
  ("-var"      , Arg.Unit (set `Var)  , " Display the content of a variable");
  ("-subst"    , Arg.Unit (set `Subst), " Substitute variables in files");
]
let mk options =
  if not !has_cmd then
    bad_argument "config"
      "Wrong options (has_cmd=%b is_rec=%b,is_link=%b,is_byte=%b)"
      !has_cmd !is_rec !is_link !is_byte
  else
    Compil {
      is_rec  = !is_rec;
      is_link = !is_link;
      is_byte = !is_byte;
      options = List.map Full_section.of_string options;
    }
let config = {
  name     = "config";
  usage    = "[...]+";
  synopsis = "Display configuration options for packages";
  help     = "";
  specs;
  anon;
  main = function () ->
    let names = List.rev !ano_args in
    let config = match !command with
      | Some `I     -> Includes (!is_rec, List.map N.of_string names)
      | Some `List  -> List_vars
      | Some `Var when List.length names = 1
                    -> Variable (Full_variable.of_string (List.hd names))
      | Some `Var   ->
          bad_argument "config" "-var takes exactly one parameter"
      | Some `Subst -> Subst (List.map Filename.of_string names)
      | None        -> mk names in
    Client.config config
}

(* opam install PACKAGE *)
let install = {
  name     = "install";
  usage    = "[package]+";
  synopsis = "Install a package";
  help     = "";
  specs    = [];
  anon;
  main     = parse_args (List.iter (fun name -> Client.install (N.of_string name)))
}

(* opam update *)
let update = {
  name     = "update";
  usage    = "[package]+";
  synopsis = "Update the installed package to latest version";
  help     = "";
  specs    = [];
  anon     = noanon "update";
  main     = Client.update;
}

(* opam upgrade *)
let upgrade = {
  name     = "upgrade";
  usage    = "";
  synopsis = "Upgrade the list of available package";
  help     = "";
  specs    = [];
  anon     = noanon "upgrade";
  main     = Client.upgrade;
}

(* opam upload PACKAGE *)
let opam = ref ""
let descr = ref ""
let archive = ref ""
let repo = ref ""
let upload = {
  name     = "upload";
  usage    = "";
  synopsis = "Upload a package to the server";
  help     = "";
  specs    = [
    ("-opam"   , Arg.Set_string opam   , " specify the OPAM file to upload");
    ("-descr"  , Arg.Set_string descr  , " specify the description file to upload");
    ("-archive", Arg.Set_string archive, " specify the archive file to upload");
    ("-repo"   , Arg.Set_string repo   , " (optional) specify the repository to upload")
  ];
  anon = noanon "upload";
  main     = (function () ->
    if !opam = "" then
      bad_argument "upload" "missing OPAM file";
    if !descr = "" then
      bad_argument "upload" "missing description file";
    if !archive = "" then
      bad_argument "upload" "missing archive file";
    let opam = Filename.of_string !opam in
    let descr = Filename.of_string !descr in
    let archive = Filename.of_string !archive in
    let repo = if !repo = "" then None else Some !repo in
    Client.upload { opam; descr; archive } repo)
}

(* opam remove PACKAGE *)
let remove = {
  name     = "remove";
  usage    = "";
  synopsis = "Remove a package";
  help     = "";
  specs    = [];
  anon;
  main     = parse_args (List.iter (fun n -> Client.remove (N.of_string n)));
}

<<<<<<< HEAD
(* opam remote [-list|-add <url>|-rm <url>] *)
let remote =
  let git_repo = ref false in
  {
=======
(* ocp-get remote [-list|-add <url>|-rm <url>] *)
let kind = ref Globals.default_repository_kind
let command : [`add|`list|`rm] option ref = ref None
let set c () = command := Some c
let remote = {
>>>>>>> d1b6fb78
  name     = "remote";
  usage    = "[-list|add <name> <address>|rm <name>]";
  synopsis = "Manage remote servers";
  help     = "";
  specs    = [
    ("-list", Arg.Unit (set `list), " List the repositories");
    ("-add" , Arg.Unit (set `add) , " Add a new repository");
    ("-rm"  , Arg.Unit (set `rm)  , " Remove a remote repository");
    ("-kind", Arg.Set_string kind , " (optional) Specify the repository kind");
  ];
  anon;
  main     = parse_args (fun args ->
    match !command, args with
    | Some `list, []                -> Client.remote List
    | Some `rm,   [ name ]          -> Client.remote (Rm name)
    | Some `add , [ name; address ] ->
        Client.remote (Add (Repository.create ~name ~kind:!kind ~address))
    | None, _  -> bad_argument "remote" "Command missing [-list|-add|-rm]"
    | _        -> bad_argument "remote" "Wrong arguments")
}

let switch = {
  name     = "switch";
  usage    = "[compiler-name]";
  synopsis = "Switch to an other compiler version";
  help     = "";
  specs    = [];
  anon;
  main     = parse_args (function
    |[]      -> bad_argument "switch" "Compiler name is missing"
    | [name] -> Client.switch (OCaml_V.of_string name)
    | _      -> bad_argument "switch" "Too many compiler names")
}

let commands = [
  init;
  list;
  info;
  config;
  install;
  update;
  upgrade;
  upload;
  remove;
  remote;
  switch;
]

let () =
  List.iter SubCommand.register commands;
  try ArgExt.parse global_args
  with
  | Bad (cmd, msg) ->
    ArgExt.pp_print_help (ArgExt.SubCommand cmd) Format.err_formatter global_args ();
    Printf.eprintf "ERROR: %s\n%!" msg
  | Failure ("no subcommand defined" as s) ->
    ArgExt.pp_print_help ArgExt.NoSubCommand Format.err_formatter global_args ();
    Printf.eprintf "ERROR: %s\n%!" s<|MERGE_RESOLUTION|>--- conflicted
+++ resolved
@@ -230,18 +230,11 @@
   main     = parse_args (List.iter (fun n -> Client.remove (N.of_string n)));
 }
 
-<<<<<<< HEAD
 (* opam remote [-list|-add <url>|-rm <url>] *)
-let remote =
-  let git_repo = ref false in
-  {
-=======
-(* ocp-get remote [-list|-add <url>|-rm <url>] *)
 let kind = ref Globals.default_repository_kind
 let command : [`add|`list|`rm] option ref = ref None
 let set c () = command := Some c
 let remote = {
->>>>>>> d1b6fb78
   name     = "remote";
   usage    = "[-list|add <name> <address>|rm <name>]";
   synopsis = "Manage remote servers";
