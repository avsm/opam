(***********************************************************************)
(*                                                                     *)
(*    Copyright 2012 OCamlPro                                          *)
(*    Copyright 2012 INRIA                                             *)
(*                                                                     *)
(*  All rights reserved.  This file is distributed under the terms of  *)
(*  the GNU Public License version 3.0.                                *)
(*                                                                     *)
(*  OPAM is distributed in the hope that it will be useful,            *)
(*  but WITHOUT ANY WARRANTY; without even the implied warranty of     *)
(*  MERCHANTABILITY or FITNESS FOR A PARTICULAR PURPOSE.  See the      *)
(*  GNU General Public License for more details.                       *)
(*                                                                     *)
(***********************************************************************)

open OpamTypes
open OpamFilename.OP
open OpamMisc.OP

let log fmt =
  OpamGlobals.log "CLIENT" fmt

let () =
  OpamCurl.register ();
  OpamGit.register ();
  OpamRsync.register ()

type lock =
  | Read_lock of (unit -> unit)
  | Global_lock of (unit -> unit)
  | Alias_lock of (unit -> unit)

let check f =
  let root = OpamPath.default () in
  let with_alias_lock a f = OpamFilename.with_flock (OpamPath.Alias.lock root a) f in
  if OpamFilename.exists_dir root then
    match f with

    | Global_lock f ->
      (* Take the global lock *)
      OpamFilename.with_flock (OpamPath.lock root) (fun () ->
        (* Take all the alias locks *)
        let aliases = OpamFile.Aliases.safe_read (OpamPath.aliases root) in
        let f = OpamAlias.Map.fold (fun a _ f -> with_alias_lock a (fun () -> f ())) aliases f in
        f ()
      ) ()

    | Read_lock f ->
      (* Simply check that OPAM is correctly initialized *)
      if OpamFilename.exists_dir (OpamPath.root root) then
        f ()
      else
        OpamGlobals.error_and_exit
          "Cannot find %s. Have you run 'opam init first ?"
          (OpamFilename.Dir.to_string root)

    | Alias_lock f ->
      (* Take an alias lock (and check that the global lock is free). *)
      let alias =
        OpamFilename.with_flock
          (OpamPath.lock root)
          (fun () -> match !OpamGlobals.alias with
          | None   -> OpamFile.Config.alias (OpamFile.Config.read (OpamPath.config root))
          | Some a -> OpamAlias.of_string a)
          () in
      (* XXX: We can have a small race just here ... *)
      with_alias_lock alias f ()

type state = {
  root: OpamPath.t;
  alias: alias;
  compiler: compiler;
  compiler_version: compiler_version;
  opams: OpamFile.OPAM.t package_map;
  repositories: OpamFile.Repo_config.t repository_name_map;
  packages: package_set;
  available_packages: package_set Lazy.t;
  aliases: OpamFile.Aliases.t;
  pinned: OpamFile.Pinned.t;
  installed: OpamFile.Installed.t;
  reinstall: OpamFile.Reinstall.t;
  config: OpamFile.Config.t;
  repo_index: OpamFile.Repo_index.t;
}

let string_of_repositories r =
  OpamMisc.string_of_list
    OpamRepositoryName.to_string
    (OpamRepositoryName.Map.keys r)

let print_state t =
  log "ROOT      : %s" (OpamFilename.Dir.to_string (OpamPath.root t.root));
  log "ALIAS     : %s" (OpamAlias.to_string t.alias);
  log "COMPILER  : %s" (OpamCompiler.to_string t.compiler);
  log "REPOS     : %s" (string_of_repositories t.repositories);
  log "AVAILABLE : %s" (OpamPackage.Set.to_string t.packages);
  log "INSTALLED : %s" (OpamPackage.Set.to_string t.installed);
  log "REINSTALL : %s" (OpamPackage.Set.to_string t.reinstall)

let packages_in_dir dir =
  log "packages in dir %s" (OpamFilename.Dir.to_string dir);
  if OpamFilename.exists_dir dir then (
    let files = OpamFilename.list_files dir in
    let files = List.filter (fun f -> OpamFilename.check_suffix f ".opam") files in
    List.fold_left (fun set file ->
      match OpamPackage.of_filename file with
      | None    ->
          log "%s is not a valid package filename!" (OpamFilename.to_string file);
          set
      | Some nv -> OpamPackage.Set.add nv set
    ) OpamPackage.Set.empty files
  ) else
    OpamPackage.Set.empty

let compilers_in_dir dir =
  log "compilers in dir %s" (OpamFilename.Dir.to_string dir);
  if OpamFilename.exists_dir dir then (
    let files = OpamFilename.list_files dir in
    let files = List.filter (fun f -> OpamFilename.check_suffix f ".comp") files in
    let l =
      List.map
        (OpamFilename.chop_extension
         |> OpamFilename.basename
         |> OpamFilename.Base.to_string
         |> OpamCompiler.of_string)
        files in
    OpamCompiler.Set.of_list l
  ) else
    OpamCompiler.Set.empty

let compiler_of_alias t alias =
  try Some (OpamAlias.Map.find alias t.aliases)
  with Not_found -> None

let config t =
  OpamFile.Config.read (OpamPath.config t.root)

let available_compilers t =
  compilers_in_dir (OpamPath.compilers_dir t.root)

let available_repositories t =
  OpamFile.Config.repositories t.config

let versions_of_packages nvset =
  OpamPackage.Set.fold
    (fun nv vset -> OpamPackage.Version.Set.add (OpamPackage.version nv) vset)
    nvset
    OpamPackage.Version.Set.empty

let available_versions t n =
  versions_of_packages
    (OpamPackage.Set.filter
       (fun nv -> OpamPackage.name nv = n)
       t.packages)

let find_opam t nv =
  OpamPackage.Map.find nv t.opams

let available_archives t =
  OpamFilename.Set.of_list (OpamFilename.list_files (OpamPath.archives_dir t.root))

let compiler_description t v =
  OpamFile.Comp.safe_read (OpamPath.compiler t.root v)

type r = OpamPath.Repository.r

let repository_packages r =
  let dir = OpamPath.Repository.packages_dir r in
  if OpamFilename.exists_dir dir then (
    let all = OpamFilename.list_dirs dir in
    let basenames = List.map OpamFilename.basename_dir all in
    OpamPackage.Set.of_list
      (OpamMisc.filter_map
         (OpamFilename.Base.to_string |> OpamPackage.of_string_opt)
         basenames)
  ) else
    OpamPackage.Set.empty

let repository_versions r n =
  versions_of_packages
    (OpamPackage.Set.filter
       (fun nv -> OpamPackage.name nv = n)
       (repository_packages r))

let repository_archives r =
  let d = OpamPath.Repository.archives_dir r in
  if OpamFilename.exists_dir d then
    OpamFilename.Set.of_list (OpamFilename.list_files d)
  else
    OpamFilename.Set.empty

let repository_compilers r =
  compilers_in_dir (OpamPath.Repository.compilers_dir r)

let repository_files r nv =
  let l =
    if OpamFilename.exists_dir (OpamPath.Repository.files r nv) then
      OpamFilename.list_files (OpamPath.Repository.files r nv)
    else
      [] in
  OpamFilename.Set.of_list l

let mem_installed_package_by_name_aux installed name =
  let set = OpamPackage.Set.filter (fun nv -> OpamPackage.name nv = name) installed in
  not (OpamPackage.Set.is_empty set)

let mem_installed_package_by_name t name =
  mem_installed_package_by_name_aux t.installed name

let find_installed_package_by_name_aux installed name =
  try OpamPackage.Set.find (fun nv -> OpamPackage.name nv = name) installed
  with Not_found ->
    OpamGlobals.error_and_exit "Package %s is not installed" (OpamPackage.Name.to_string name)

let find_installed_package_by_name t name =
  find_installed_package_by_name_aux t.installed name

let find_package_by_name t name =
  let r = OpamPackage.Set.filter (fun nv -> OpamPackage.name nv = name) t.packages in
  if OpamPackage.Set.is_empty r then
    None
  else
    Some r

let dot_config t nv =
  OpamFile.Dot_config.safe_read (OpamPath.Alias.config t.root t.alias nv)

let reinstall t =
  OpamFile.Reinstall.safe_read (OpamPath.Alias.reinstall t.root t.alias)

let mem_repository t name =
  OpamRepositoryName.Map.exists (fun n _ -> n = name) t.repositories

let find_repo_by_name t name =
  OpamRepositoryName.Map.find name t.repositories

let find_repo_aux repositories root repo_index nv =
  log "find_repo %s" (OpamPackage.to_string nv);
  let name = OpamPackage.name nv in
  let rec aux = function
    | []          -> None
    | r :: repo_s ->
        let repo = OpamRepositoryName.Map.find r repositories in
        let repo_p = OpamPath.Repository.create root r in
        let opam_f = OpamPath.Repository.opam repo_p nv in
        if OpamFilename.exists opam_f then (
          Some (repo_p, repo)
        ) else
          aux repo_s in
  if OpamPackage.Name.Map.mem name repo_index then
    aux (OpamPackage.Name.Map.find name repo_index)
  else
    None

let find_repo t nv =
  find_repo_aux t.repositories t.root t.repo_index nv

let mem_repo t nv =
  find_repo t nv <> None

let with_repo t nv fn =
  match find_repo t nv with
  | None ->
    OpamGlobals.error_and_exit
      "Unable to find a repository containing %s"
      (OpamPackage.to_string nv)
  | Some (repo_p, repo) -> fn repo_p repo

  (* List the packages which does fullfil the compiler constraints *)
let available_packages root opams repositories repo_index compiler_version config pinned packages =
  let filter nv =
    let opam = OpamPackage.Map.find nv opams in
    let available () =
      find_repo_aux repositories root repo_index nv <> None in
    let consistent_ocaml_version () =
      let atom (r,v) = OpamCompiler.Version.compare compiler_version r v in
      match OpamFile.OPAM.ocaml_version opam with
      | None   -> true
      | Some c -> OpamFormula.eval atom c in
    let consistent_pinned_version () =
      not (OpamPackage.Name.Map.mem (OpamPackage.name nv) pinned) ||
        match OpamPackage.Name.Map.find (OpamPackage.name nv) pinned with
        | Version v -> v = OpamPackage.version nv
        | _         -> true (* any version is fine, as this will be overloaded on install *) in
    available ()
    && consistent_ocaml_version ()
    && consistent_pinned_version () in
  OpamPackage.Set.filter filter packages

let load_state ?(allow_errors=false) () =
  let root = OpamPath.default () in
  log "root path is %s" (OpamFilename.Dir.to_string root);

  let config = OpamFile.Config.read (OpamPath.config root) in
  let alias = match !OpamGlobals.alias with
    | None   -> OpamFile.Config.alias config
    | Some a -> OpamAlias.of_string a in
  let aliases = OpamFile.Aliases.safe_read (OpamPath.aliases root) in
  let compiler =
    try OpamAlias.Map.find alias aliases
    with Not_found ->
      OpamGlobals.error "%s is an unknown compiler alias" (OpamAlias.to_string alias);
      log "%S does not contain the compiler name associated to the alias %s"
        (OpamFilename.to_string (OpamPath.aliases root))
        (OpamAlias.to_string alias);
      OpamGlobals.exit 2 in
  let compiler_version =
    let comp = OpamFile.Comp.read (OpamPath.compiler root compiler) in
    OpamFile.Comp.version comp in
  let opams =
    OpamPackage.Set.fold (fun nv map ->
      try
        let opam = OpamFile.OPAM.read (OpamPath.opam root nv) in
        OpamPackage.Map.add nv opam map
      with e ->
        if allow_errors then
          map
        else
          raise e
    ) (packages_in_dir (OpamPath.opam_dir root)) OpamPackage.Map.empty in
  let repositories =
    List.fold_left (fun map repo ->
      let repo_p = OpamPath.Repository.create root repo in
      let config = OpamFile.Repo_config.read (OpamPath.Repository.config repo_p) in
      OpamRepositoryName.Map.add repo config map
    ) OpamRepositoryName.Map.empty (OpamFile.Config.repositories config) in
  let repo_index = OpamFile.Repo_index.safe_read (OpamPath.repo_index root) in
  let pinned = OpamFile.Pinned.safe_read (OpamPath.Alias.pinned root alias) in
  let installed = OpamFile.Installed.safe_read (OpamPath.Alias.installed root alias) in
  let reinstall = OpamFile.Reinstall.safe_read (OpamPath.Alias.reinstall root alias) in
  let packages = packages_in_dir (OpamPath.opam_dir root) in
  let available_packages =
    lazy (available_packages root opams repositories repo_index compiler_version config pinned packages) in
  let t = {
    root; alias; compiler; compiler_version; repositories; opams;
    packages; available_packages; installed; reinstall;
    repo_index; config; aliases; pinned;
  } in
  print_state t;
  t

let print_updated t updated pinned_updated =
  let new_packages =
    OpamPackage.Set.filter (fun nv -> not (OpamPackage.Set.mem nv t.installed)) updated in
  let updated_packages =
    let aux set = OpamPackage.Set.filter (fun nv -> OpamPackage.Set.mem nv t.installed) set in
    OpamPackage.Set.union (aux updated) (aux pinned_updated) in
  if not (OpamPackage.Set.is_empty new_packages) then (
    if OpamPackage.Set.cardinal new_packages = 1 then
      OpamGlobals.msg "The following NEW package is available:\n"
    else
      OpamGlobals.msg "The following NEW packages are available:\n";
    OpamPackage.Set.iter (fun nv ->
      OpamGlobals.msg " - %s\n" (OpamPackage.to_string nv)
    ) new_packages;
  );
  if not (OpamPackage.Set.is_empty updated_packages) then (
    if OpamPackage.Set.cardinal updated_packages = 1 then
      OpamGlobals.msg "The following package needs to be upgraded:\n"
    else
      OpamGlobals.msg "The following packages need to be upgraded:\n";
    OpamPackage.Set.iter (fun nv ->
      if OpamPackage.Set.mem nv pinned_updated then
        OpamGlobals.msg " - %s\n" (OpamPackage.Name.to_string (OpamPackage.name nv))
      else
        OpamGlobals.msg " - %s\n" (OpamPackage.to_string nv)
    ) updated_packages
  )

let print_compilers t compilers repo =
  let repo_p = OpamPath.Repository.create t.root repo.repo_name in
  let repo_compilers = OpamRepository.compilers repo_p in
  let (--) = OpamCompiler.Set.diff in
  let new_compilers = repo_compilers -- compilers in
  if not (OpamCompiler.Set.is_empty new_compilers) then
    OpamGlobals.msg "New compiler descriptions available:\n";
  OpamCompiler.Set.iter (fun v ->
    OpamGlobals.msg " - %s\n" (OpamCompiler.to_string v)
  ) new_compilers;
  let all_compilers =
    OpamRepositoryName.Map.fold (fun repo _ set ->
      let repo_p = OpamPath.Repository.create t.root repo in
      let repo_compilers = OpamRepository.compilers repo_p in
      OpamCompiler.Set.union repo_compilers set;
    ) t.repositories OpamCompiler.Set.empty in
  let del_compilers = compilers -- all_compilers -- (OpamCompiler.Set.singleton OpamCompiler.default) in
  if not (OpamCompiler.Set.is_empty del_compilers) then
    OpamGlobals.msg "Some compilers are not available anymore:\n";
  OpamCompiler.Set.iter (fun v ->
    OpamGlobals.msg " - %s\n" (OpamCompiler.to_string v)
  ) del_compilers

(* install ~/.opam/<alias>/config/conf-ocaml.config *)
let install_conf_ocaml_config root alias =
  let name = OpamPackage.Name.of_string OpamGlobals.default_package in
  (* .config *)
  let vars =
    let map f l = List.map (fun (s,p) -> OpamVariable.of_string s, S (f p)) l in
    let id x = x in

    map OpamFilename.Dir.to_string
      [
        ("prefix", OpamPath.Alias.root root alias);
        ("lib", OpamPath.Alias.lib_dir root alias);
        ("bin", OpamPath.Alias.bin root alias);
        ("doc", OpamPath.Alias.doc_dir root alias);
        ("stublibs", OpamPath.Alias.stublibs root alias);
        ("toplevel", OpamPath.Alias.toplevel root alias);
        ("man", OpamPath.Alias.man_dir root alias);
      ]
    @ map id [
      ("user" , try (Unix.getpwuid (Unix.getuid ())).Unix.pw_name with _ -> "user");
      ("group", try (Unix.getgrgid (Unix.getgid ())).Unix.gr_name with _ -> "group");
      ("make" , Lazy.force !OpamGlobals.makecmd);
      ("os"   , Lazy.force OpamGlobals.os_string);
    ] in

  let config = OpamFile.Dot_config.create vars in
  OpamFile.Dot_config.write (OpamPath.Alias.config root alias name) config

(* install the package conf-ocaml.<alias> *)
let install_conf_ocaml root alias =
  log "installing conf-ocaml";
  let name = OpamPackage.Name.of_string OpamGlobals.default_package in
  let version = OpamPackage.Version.of_string (OpamAlias.to_string alias) in
  let nv = OpamPackage.create name version in
  (* .opam *)
  let opam = OpamFile.OPAM.create nv in
  OpamFile.OPAM.write (OpamPath.opam root nv) opam;
  (* description *)
  let descr = OpamFile.Descr.create "Compiler configuration flags" in
  OpamFile.Descr.write (OpamPath.descr root nv) descr;
  install_conf_ocaml_config root alias;
  (* installed *)
  let installed_p = OpamPath.Alias.installed root alias in
  let installed = OpamFile.Installed.safe_read installed_p in
  let installed = OpamPackage.Set.add nv installed in
  OpamFile.Installed.write installed_p installed;
  (* stublibs *)
  let stublibs = OpamPath.Alias.stublibs root alias in
  OpamFilename.mkdir stublibs;
  (* toplevel dir *)
  let toplevel = OpamPath.Alias.toplevel root alias in
  OpamFilename.mkdir toplevel

let uninstall_conf_ocaml root alias =
  let name = OpamPackage.Name.of_string OpamGlobals.default_package in
  let version = OpamPackage.Version.of_string (OpamAlias.to_string alias) in
  let nv = OpamPackage.create name version in
  OpamFilename.remove (OpamPath.opam root nv);
  OpamFilename.remove (OpamPath.descr root nv)

let reinstall_conf_ocaml root alias =
  uninstall_conf_ocaml root alias;
  install_conf_ocaml root alias

let compare_repo t r1 r2 =
  OpamRepository.compare
    (OpamRepositoryName.Map.find r1 t.repositories)
    (OpamRepositoryName.Map.find r2 t.repositories)

let sorted_repositories  t =
  let repos = OpamRepositoryName.Map.values t.repositories in
  List.sort OpamRepository.compare repos

let update_repo_index t =

  (* Update repo_index *)
  let repositories = sorted_repositories t in

  (* Add new repositories *)
  let repo_index =
    List.fold_left (fun repo_index r ->
      let p = OpamPath.Repository.create t.root r.repo_name in
      let available = OpamRepository.packages p in
      log "repo=%s packages=%s"
        (OpamRepositoryName.to_string r.repo_name)
        (OpamPackage.Set.to_string available);
      OpamPackage.Set.fold (fun nv repo_index ->
        let name = OpamPackage.name nv in
        if not (OpamPackage.Name.Map.mem name repo_index) then
          OpamPackage.Name.Map.add name [r.repo_name] repo_index
        else
          let repo_s = OpamPackage.Name.Map.find name repo_index in
          if not (List.mem r.repo_name repo_s) then
            let repo_index = OpamPackage.Name.Map.remove name repo_index in
            let repo_s = OpamMisc.insert (compare_repo t) r.repo_name repo_s in
            OpamPackage.Name.Map.add name repo_s repo_index
          else
            repo_index
      ) available repo_index
    ) t.repo_index repositories in

  (* Remove package without any valid repository *)
  let repo_index =
    OpamPackage.Name.Map.fold (fun n repo_s repo_index ->
      match List.filter (mem_repository t) repo_s with
      | []     ->repo_index
      | repo_s -> OpamPackage.Name.Map.add n repo_s repo_index
    ) repo_index OpamPackage.Name.Map.empty in

  (* Write ~/.opam/repo/index *)
  OpamFile.Repo_index.write (OpamPath.repo_index t.root) repo_index;

  (* suppress previous links, but keep metadata of installed packages
     (because you need them to uninstall the package) *)
  let all_installed =
    OpamAlias.Map.fold (fun alias _ accu ->
      let installed_f = OpamPath.Alias.installed t.root alias in
      let installed = OpamFile.Installed.safe_read installed_f in
      OpamPackage.Set.union installed accu
    ) t.aliases OpamPackage.Set.empty in
  OpamPackage.Set.iter (fun nv ->
    if not (OpamPackage.Set.mem nv all_installed) then (
      let opam_g = OpamPath.opam t.root nv in
      let descr_g = OpamPath.descr t.root nv in
      let archive_g = OpamPath.archive t.root nv in
      OpamFilename.remove opam_g;
      OpamFilename.remove descr_g;
      OpamFilename.remove archive_g;
    );
  ) t.packages;

  reinstall_conf_ocaml t.root t.alias;

  (* Create symbolic links from $repo dirs to main dir *)
  OpamPackage.Name.Map.iter (fun n repo_s ->
    let all_versions = ref OpamPackage.Version.Set.empty in
    List.iter (fun r ->
      let repo = find_repo_by_name t r in
      let repo_p = OpamPath.Repository.create t.root repo.repo_name in
      let available_versions = OpamRepository.versions repo_p n in
      OpamPackage.Version.Set.iter (fun v ->
        if not (OpamPackage.Version.Set.mem v !all_versions) then (
          all_versions := OpamPackage.Version.Set.add v !all_versions;
          let nv = OpamPackage.create n v in
          let opam_g = OpamPath.opam t.root nv in
          let descr_g = OpamPath.descr t.root nv in
          let archive_g = OpamPath.archive t.root nv in
          let opam_r = OpamPath.Repository.opam repo_p nv in
          let descr_r = OpamPath.Repository.descr repo_p nv in
          let archive_r = OpamPath.Repository.archive repo_p nv in
          (* clean-up previous versions *)
          OpamFilename.remove opam_g;
          OpamFilename.remove descr_g;
          OpamFilename.remove archive_g;
          (* update global files *)
          if OpamFilename.exists opam_r then (
            OpamFilename.link opam_r opam_g;
            if OpamFilename.exists descr_r then
              OpamFilename.link descr_r descr_g;
            if OpamFilename.exists archive_r then
              OpamFilename.link archive_r archive_g;
          )
        )
      ) available_versions
    ) repo_s
  ) repo_index

let base_packages = List.map OpamPackage.Name.of_string [ "base-unix"; "base-bigarray"; "base-threads" ]

let create_default_compiler_description root = function
  | None         -> ()
  | Some version ->
    let f =
      OpamFile.Comp.create_preinstalled
        OpamCompiler.default version
        (if !OpamGlobals.base_packages then base_packages else [])
        [ ("CAML_LD_LIBRARY_PATH", "=",
           "%{lib}%/stublibs"
           ^ ":" ^
             (match Lazy.force OpamSystem.system_ocamlc_where with
             | Some d -> Filename.concat d "stublibs"
             | None   -> assert false))
        ] in
    let comp = OpamPath.compiler root OpamCompiler.default in
    OpamFile.Comp.write comp f

(* sync the repositories, display the new compilers, and create
   compiler description file links *)
(* XXX: the compiler things should splitted out, but the handling of
   compiler description files is a bit had-hoc *)
let update_repositories t ~show_compilers repositories =
  log "update_repositories %s" (string_of_repositories repositories);

  let compilers = available_compilers t in

  (* first update all the given repositories *)
  OpamRepositoryName.Map.iter (fun _ repo ->
    OpamRepository.update repo
  ) repositories;

  (* Display the new compilers available *)
  OpamRepositoryName.Map.iter (fun _ repo ->
    if show_compilers then
      print_compilers t compilers repo
  ) repositories;

  (* Delete compiler descritions which are not installed *)
  OpamCompiler.Set.iter (fun comp ->
    if comp <> OpamCompiler.default
    && OpamAlias.Map.for_all (fun _ c -> comp <> c) t.aliases then (
      let comp_f = OpamPath.compiler t.root comp in
      OpamFilename.remove comp_f;
    )
  ) (available_compilers t);

  (* Link existing compiler description files, following the
     repository priorities *)
  List.iter (fun repo ->
    let repo_p = OpamPath.Repository.create t.root repo.repo_name in
    let comps = OpamRepository.compilers repo_p in
    let comp_dir = OpamPath.compilers_dir t.root in
    OpamCompiler.Set.iter (fun o ->
      let comp_g = OpamPath.compiler t.root o in
      let comp_f = OpamPath.Repository.compiler repo_p o in
      if not (OpamFilename.exists comp_g) && OpamFilename.exists comp_f then
        OpamFilename.link_in comp_f comp_dir
    ) comps
  ) (sorted_repositories t)

let update_pinned_package t nv pin =
  let kind = kind_of_pin_option pin in
  let path = OpamFilename.raw_dir (path_of_pin_option pin) in
  let module B = (val OpamRepository.find_backend kind: OpamRepository.BACKEND) in
  let build = OpamPath.Alias.build t.root t.alias nv in
  match B.download_dir nv ~dst:build path with
  | Up_to_date _    -> None
  | Result _
  | Not_available -> Some nv

(* Update the package contents, display the new packages and update reinstall *)
let update_packages t ~show_packages repositories =
  log "update_packages %s" (string_of_repositories repositories);
  (* Update the pinned packages *)
  let pinned_updated =
    OpamPackage.Set.of_list (
      OpamMisc.filter_map
        (function
          | n, (Path p | Git p as k) ->
            if mem_installed_package_by_name t n then
              let nv = find_installed_package_by_name t n in
              OpamGlobals.msg "Synchronizing with %s\n" (OpamFilename.Dir.to_string p);
              update_pinned_package t nv k
            else
              None
          | _ -> None)
        (OpamPackage.Name.Map.bindings t.pinned)) in

  (* then update $opam/repo/index *)
  update_repo_index t;
  let t = load_state () in
  let updated =
    OpamPackage.Name.Map.fold (fun n repo_s accu ->
      (* we do not try to update pinned packages *)
      if OpamPackage.Name.Map.mem n t.pinned then
        accu
      else (
        let all_versions = ref OpamPackage.Version.Set.empty in
        List.fold_left (fun accu r ->
          let repo_p = OpamPath.Repository.create t.root r in
          let available_versions = OpamRepository.versions repo_p n in
          let new_versions = OpamPackage.Version.Set.diff available_versions !all_versions in
          log "repo=%s n=%s new_versions= %s"
            (OpamRepositoryName.to_string r)
            (OpamPackage.Name.to_string n)
            (OpamPackage.Version.Set.to_string new_versions);
          if not (OpamPackage.Version.Set.is_empty new_versions) then (
            all_versions := OpamPackage.Version.Set.union !all_versions new_versions;
            let all_updated = OpamFile.Updated.safe_read (OpamPath.Repository.updated repo_p) in
            let updated =
              OpamPackage.Set.filter (fun nv ->
                OpamPackage.name nv = n && OpamPackage.Version.Set.mem (OpamPackage.version nv) new_versions
              ) all_updated in
            if OpamRepositoryName.Map.exists (fun n _ -> n = r) repositories then
              OpamPackage.Set.union updated accu
            else
              accu
          ) else
            accu
        ) accu repo_s
      )
    ) t.repo_index OpamPackage.Set.empty in
  if show_packages then
    print_updated t updated pinned_updated;

  let updated = OpamPackage.Set.union pinned_updated updated in
  (* update $opam/$oversion/reinstall *)
  OpamAlias.Map.iter (fun alias _ ->
    let installed = OpamFile.Installed.safe_read (OpamPath.Alias.installed t.root alias) in
    let reinstall = OpamFile.Reinstall.safe_read (OpamPath.Alias.reinstall t.root alias) in
    let reinstall =
      OpamPackage.Set.fold (fun nv reinstall ->
        if OpamPackage.Set.mem nv installed then
          OpamPackage.Set.add nv reinstall
        else
          reinstall
      ) updated reinstall in
    if not (OpamPackage.Set.is_empty reinstall) then
      OpamFile.Reinstall.write (OpamPath.Alias.reinstall t.root alias) reinstall
  ) t.aliases;

  (* Check all the dependencies exist *)
  let t = load_state () in
  let has_error = ref false in
  OpamPackage.Set.iter (fun nv ->
    let opam = find_opam t nv in
    let name = OpamFile.OPAM.name opam in
    let version = OpamFile.OPAM.version opam in
    if nv <> OpamPackage.create name version then
      (OpamGlobals.error
        "The file %s is not consistent with the package %s (%s)"
        (OpamFilename.to_string (OpamPath.opam t.root nv))
        (OpamPackage.Name.to_string name)
        (OpamPackage.Version.to_string version);
      has_error := true);
    let map_b b = OpamFormula.fold_left (fun accu (n,_) -> (b, n) :: accu) [] in
    let depends = map_b true (OpamFile.OPAM.depends opam) in
    let depopts = map_b false (OpamFile.OPAM.depopts opam) in
    List.iter (fun (mandatory, d) ->
      match find_package_by_name t d with
        | None   ->
          if mandatory then
            OpamGlobals.warning
              "Package %s depends on the unknown package %s"
              (OpamPackage.to_string nv) (OpamPackage.Name.to_string d)
          else
            OpamGlobals.warning
              "Package %s depends optionally on the unknown package %s"
              (OpamPackage.to_string nv) (OpamPackage.Name.to_string d)
        | Some _ -> ()
    ) (depends @ depopts)
  ) (Lazy.force t.available_packages);
  if !has_error then
    OpamGlobals.exit 1

(* Return the contents of a fully qualified variable *)
let contents_of_variable t v =
  let name = OpamVariable.Full.package v in
  let var = OpamVariable.Full.variable v in
  let var_str = OpamVariable.to_string var in
  let read_var name =
    let c = dot_config t name in
    try match OpamVariable.Full.section v with
      | None   -> OpamFile.Dot_config.variable c var
      | Some s -> OpamFile.Dot_config.Section.variable c s var
    with Not_found ->
      OpamGlobals.error_and_exit "%s is not defined" (OpamVariable.Full.to_string v) in
  if OpamPackage.Name.to_string name = OpamGlobals.default_package then (
    try S (Sys.getenv var_str)
    with Not_found ->
      if var_str = "ocaml-version" then (
        let comp_str = OpamCompiler.Version.to_string t.compiler_version in
        if comp_str = OpamGlobals.default_alias then
          match OpamFile.Config.system_version t.config with
          | None   -> S "<none>"
          | Some v -> S (OpamCompiler.Version.to_string v)
        else
          S comp_str
      ) else if var_str = "preinstalled" then (
        B (OpamFile.Comp.preinstalled (compiler_description t t.compiler))
      ) else
          read_var name
  ) else (
    let process_one name =
      let name_str = OpamPackage.Name.to_string name in
      try Some (S (Sys.getenv (name_str ^"_"^ var_str)))
      with Not_found ->
        let installed = mem_installed_package_by_name t name in
        if var = OpamVariable.enable && installed then
          Some (S "enable")
        else if var = OpamVariable.enable && not installed then
          Some (S "disable")
        else if var = OpamVariable.installed then
          Some (B installed)
        else if not installed then
          None
        else
          Some (read_var name) in
    match process_one name with
    | Some r -> r
    | None   ->
      let name_str = OpamPackage.Name.to_string name in
      let names = OpamMisc.split name_str '+' in
      if List.length names = 1 then
        OpamGlobals.error_and_exit "Package %s is not installed" name_str;
      let names = List.map OpamPackage.Name.of_string names in
      let results =
        List.map (fun name ->
          match process_one name with
          | None   -> OpamGlobals.error_and_exit "Package %s is not installed" (OpamPackage.Name.to_string name)
          | Some r -> r
        ) names in
      let rec compose x y = match x,y with
        | S "enable" , S "enable"  -> S "enable"
        | S "disable", S "enable"
        | S "enable" , S "disable"
        | S "disable", S "disable" -> S "disable"
        | B b1       , B b2        -> B (b1 && b2)
        | S b, r     | r, S b      ->
          if b = "true" then compose (B true) r
          else if b = "false" then compose (B false) r
          else
            OpamGlobals.error_and_exit
              "Cannot compose %s and %s"
              (OpamVariable.string_of_variable_contents x)
              (OpamVariable.string_of_variable_contents y) in
      match results with
      | [] | [_] -> assert false
      | h::t     -> List.fold_left compose h t
  )

(* Substitute the file contents *)
let substitute_file t f =
  let f = OpamFilename.of_basename f in
  let src = OpamFilename.add_extension f "in" in
  let contents = OpamFile.Subst.read src in
  let newcontents = OpamFile.Subst.replace contents (contents_of_variable t) in
  OpamFile.Subst.write f newcontents

(* Substitue the string contents *)
let substitute_string t s =
  OpamFile.Subst.replace_string s (contents_of_variable t)

let rec substitute_filter t = function
  | FBool b    -> FBool b
  | FString s  -> FString (substitute_string t s)
  | FOp(e,s,f) ->
    let e = substitute_filter t e in
    let f = substitute_filter t f in
    FOp(e, s, f)
  | FAnd (e,f) ->
    let e = substitute_filter t e in
    let f = substitute_filter t f in
    FAnd(e,f)
  | FOr(e,f) ->
    let e = substitute_filter t e in
    let f = substitute_filter t f in
    FOr(e,f)

let substitute_arg t (a, f) =
  let a = substitute_string t a in
  let f = match f with
    | None   -> None
    | Some f -> Some (substitute_filter t f) in
  (a, f)

let substitute_command t (l, f) =
  let l = List.map (substitute_arg t) l in
  let f = match f with
    | None   -> None
    | Some f -> Some (substitute_filter t f) in
  (l, f)

let substitute_commands t c =
  List.map (substitute_command t) c

let rec eval_filter t = function
  | FBool b    -> string_of_bool b
  | FString s  -> substitute_string t s
  | FOp(e,s,f) ->
    (* We are supposed to compare version strings *)
    let s = match s with
      | Eq  -> (=)
      | Neq -> (<>)
      | Ge  -> (fun a b -> Debian.Version.compare a b >= 0)
      | Le  -> (fun a b -> Debian.Version.compare a b <= 0)
      | Gt  -> (fun a b -> Debian.Version.compare a b >  0)
      | Lt  -> (fun a b -> Debian.Version.compare a b <  0) in
    let e = eval_filter t e in
    let f = eval_filter t f in
    if s e f then "true" else "false"
  | FOr(e,f)  ->
    if eval_filter t e = "true"
    || eval_filter t f = "true"
    then "true" else "false"
  | FAnd(e,f) ->
    if eval_filter t e = "true"
    && eval_filter t f = "true"
    then "true" else "false"

let eval_filter t = function
  | None   -> true
  | Some f -> eval_filter t f = "true"

let filter_arg t (a,f) =
  if eval_filter t f then
    Some a
  else
    None

let filter_command t (l, f) =
  if eval_filter t f then
    match OpamMisc.filter_map (filter_arg t) l with
    | [] -> None
    | l  -> Some l
  else
    None

let filter_commands t l =
  OpamMisc.filter_map (filter_command t) l

let empty_env = {
  add_to_env  = [];
  add_to_path = OpamFilename.raw_dir "";
  new_env     = []
}

let print_env env =
  if env <> empty_env then
    List.iter (fun (k,v) ->
      OpamGlobals.msg "%s=%s; export %s;\n" k v k;
    ) env.new_env

let expand_env t env =
  List.map (fun (ident, symbol, string) ->
    let string = substitute_string t string in
    let read_env () =
      let prefix = OpamFilename.Dir.to_string t.root in
      try OpamMisc.reset_env_value ~prefix (Sys.getenv ident)
      with _ -> [] in
    match symbol with
    | "="  -> (ident, string)
    | "+=" -> (ident, String.concat ":" (string :: read_env ()))
    | "=+" -> (ident, String.concat ":" (read_env () @ [string]))
    | ":=" -> (ident, string ^":"^ (String.concat ":" (read_env())))
    | "=:" -> (ident, (String.concat ":" (read_env())) ^":"^ string)
    | _    -> failwith (Printf.sprintf "expand_env: %s is an unknown symbol" symbol)
  ) env

let update_env t env e =
  let expanded = expand_env t e in
  { env with
    add_to_env = expanded @ env.add_to_env;
    new_env    = expanded @ env.new_env }

let get_env t =
  let comp = compiler_description t t.compiler in

  let add_to_path = OpamPath.Alias.bin t.root t.alias in
  let new_path = "PATH", "+=", OpamFilename.Dir.to_string add_to_path in

  let add_to_env = OpamFile.Comp.env comp in
  let toplevel_dir =
    "OCAML_TOPLEVEL_PATH", "=", OpamFilename.Dir.to_string (OpamPath.Alias.toplevel t.root t.alias) in
  let man_path =
    "MANPATH", ":=", OpamFilename.Dir.to_string (OpamPath.Alias.man_dir t.root t.alias) in
  let new_env = new_path :: man_path :: toplevel_dir :: add_to_env in

  let add_to_env = expand_env t add_to_env in
  let new_env = expand_env t new_env in

  { add_to_env; add_to_path; new_env }

let print_env_warning ?(add_profile = false) t =
  match
    List.filter
      (fun (s, v) ->
        Some v <> try Some (Unix.getenv s) with _ -> None)
      (get_env t).new_env
  with
    | [] -> () (* every variables are correctly set *)
    | l ->
      let which_opam =
        if add_profile then
          "which opam && "
        else
          "" in
      let add_profile =
        if add_profile then
          "\nand add this in your ~/.profile"
        else
          "" in
      let opam_root =
        (if !OpamGlobals.root_dir = OpamGlobals.default_opam_dir then
            ""
         else
            Printf.sprintf " --root %s" !OpamGlobals.root_dir) in
      let variables = String.concat ", " (List.map (fun (s, _) -> "$" ^ s) l) in
      OpamGlobals.msg "\nTo update %s; you can now run:
            \n\    $ %seval `opam%s config -env`\n%s\n"
        variables
        which_opam
        opam_root
        add_profile

let add_alias root alias compiler =
  log "adding alias %s %s" (OpamAlias.to_string alias) (OpamCompiler.to_string compiler);
  let aliases_f = OpamPath.aliases root in
  let aliases = OpamFile.Aliases.safe_read aliases_f in
  if not (OpamAlias.Map.mem alias aliases) then begin
    (* Install the initial package and reload the global state *)
    install_conf_ocaml root alias;
    (* Update the list of aliases *)
    OpamFile.Aliases.write aliases_f (OpamAlias.Map.add alias compiler aliases);
  end

(* - compiles and install $opam/compiler/[ocaml_version].comp in $opam/[alias]
   - update $opam/alias
   - update $opam/config *)
let init_ocaml t quiet alias compiler =
  log "init_ocaml alias=%s compiler=%s"
    (OpamAlias.to_string alias)
    (OpamCompiler.to_string compiler);

  let comp_f = OpamPath.compiler t.root compiler in
  if not (OpamFilename.exists comp_f) then (
    OpamGlobals.msg "Cannot find %s: %s is not a valid compiler name.\n"
      (OpamFilename.to_string comp_f)
      (OpamCompiler.to_string compiler);
    OpamGlobals.exit 0;
  );

  let alias_dir = OpamPath.Alias.root t.root alias in
  if OpamFilename.exists_dir alias_dir then (
    OpamGlobals.msg "The compiler %s is already installed.\n" (OpamAlias.to_string alias);
    OpamGlobals.exit 0;
  );

  OpamFilename.mkdir alias_dir;
  OpamFilename.mkdir (OpamPath.Alias.lib_dir t.root alias);
  OpamFilename.mkdir (OpamPath.Alias.build_dir t.root alias);
  OpamFilename.mkdir (OpamPath.Alias.bin t.root alias);
  OpamFilename.mkdir (OpamPath.Alias.doc_dir t.root alias);
  OpamFilename.mkdir (OpamPath.Alias.man_dir t.root alias);
  OpamFilename.mkdir (OpamPath.Alias.install_dir t.root alias);
  OpamFilename.mkdir (OpamPath.Alias.config_dir t.root alias);
  List.iter (fun num ->
    OpamFilename.mkdir (OpamPath.Alias.man_dir ~num t.root alias)
  ) ["1";"1M";"2";"3";"4";"5";"6";"7";"9"];

  let comp = OpamFile.Comp.read comp_f in
  begin try
    if not (OpamFile.Comp.preinstalled comp) then begin

      OpamGlobals.verbose := not quiet;

      (* Install the compiler *)
      let comp_src = match OpamFile.Comp.src comp with
        | Some f -> f
        | None   ->
          OpamGlobals.error_and_exit
            "No source for compiler %s"
            (OpamCompiler.to_string compiler) in
      let build_dir = OpamPath.Alias.build_ocaml t.root alias in
      let comp_src_raw = OpamFilename.to_string comp_src in
      if Sys.file_exists comp_src_raw && Sys.is_directory comp_src_raw then
        OpamFilename.link_dir (OpamFilename.Dir.of_string comp_src_raw) build_dir
      else if Sys.file_exists comp_src_raw then
        OpamFilename.extract comp_src build_dir
      else OpamFilename.with_tmp_dir (fun download_dir ->
        let file = OpamFilename.download comp_src download_dir in
        OpamFilename.extract file build_dir;
      );
      let patches = OpamFile.Comp.patches comp in
      let patches = List.map (fun f -> OpamFilename.download f build_dir) patches in
      List.iter (fun f -> OpamFilename.patch f build_dir) patches;
      install_conf_ocaml_config t.root alias;
      if OpamFile.Comp.configure comp @ OpamFile.Comp.make comp <> [] then begin
        OpamFilename.exec build_dir
          [ ( "./configure" :: OpamFile.Comp.configure comp )
            @ [ "-prefix";  OpamFilename.Dir.to_string alias_dir ]
          (*-bindir %s/bin -libdir %s/lib -mandir %s/man*)
          (* NOTE In case it exists 2 '-prefix', in general the script
             ./configure will only consider the last one, others will be
             discarded. *)
          ; ( Lazy.force !OpamGlobals.makecmd :: OpamFile.Comp.make comp )
          ; [ Lazy.force !OpamGlobals.makecmd ; "install" ]
          ]
      end else begin
        let t = { t with alias } in
        let builds =
          List.map (List.map (substitute_string t)) (OpamFile.Comp.build comp) in
        OpamFilename.exec build_dir builds
      end;
    end;

    (* write the new version in the configuration file *)
    let config = OpamFile.Config.with_alias t.config alias in
    OpamFile.Config.write (OpamPath.config t.root) config;
    add_alias t.root alias compiler

  with e ->
    if not !OpamGlobals.debug then
      OpamFilename.rmdir alias_dir;
    raise e
  end

let indent_left s nb =
  let nb = nb - String.length s in
  if nb <= 0 then
    s
  else
    s ^ String.make nb ' '

let indent_right s nb =
  let nb = nb - String.length s in
  if nb <= 0 then
    s
  else
    String.make nb ' ' ^ s

let sub_at n s =
  if String.length s <= n then
    s
  else
    String.sub s 0 n

let s_not_installed = "--"

let unknown_package name version =
  match version with
  | None   -> OpamGlobals.error_and_exit "%S is not a valid package.\n" (OpamPackage.Name.to_string name)
  | Some v -> OpamGlobals.error_and_exit "The package %S has no version %s." (OpamPackage.Name.to_string name) (OpamPackage.Version.to_string v)

let unavailable_package name version =
  match version with
  | None   -> OpamGlobals.error_and_exit "%S is not available for your compiler.\n" (OpamPackage.Name.to_string name)
  | Some v -> OpamGlobals.error_and_exit "Version %s of %S is incompatible with your compiler." (OpamPackage.Version.to_string v) (OpamPackage.Name.to_string name)

let list ~print_short ~installed_only ?(name_only = true) ?(case_sensitive = false) res =
  log "list";
  let t = load_state () in
  let res =
    OpamMisc.filter_map (fun re ->
      try Some (Re.compile (let re = Re_glob.globx re in
                            if case_sensitive then re else Re.no_case re))
      with Re_glob.Parse_error ->
        OpamGlobals.error "\"%s\" is not a valid package descriptor" re;
        None
    ) res in
  let exact_match str =
    List.exists (fun re -> OpamMisc.exact_match re str) res in
  let partial_match str =
    List.exists (fun re -> Re.execp re str) res in
  let packages = Lazy.force t.available_packages in
  let names =
    OpamPackage.Set.fold
      (fun nv set -> OpamPackage.Name.Set.add (OpamPackage.name nv) set)
      packages
      OpamPackage.Name.Set.empty in
  let names =
    OpamPackage.Name.Set.fold (fun name map ->
      let has_name nv = OpamPackage.name nv = name in
      let version, nv =
        if OpamPackage.Set.exists has_name t.installed then
          let nv = OpamPackage.Set.find has_name t.installed in
          Some (OpamPackage.version nv), nv
        else (
          let nv = OpamPackage.Set.max_elt (OpamPackage.Set.filter has_name packages) in
          None, nv
        ) in
      let descr_f = OpamFile.Descr.safe_read (OpamPath.descr t.root nv) in
      let synopsis = OpamFile.Descr.synopsis descr_f in
      let descr = OpamFile.Descr.full descr_f in
      OpamPackage.Name.Map.add name (version, synopsis, descr) map
    ) names OpamPackage.Name.Map.empty in

  let max_n, max_v =
    OpamPackage.Name.Map.fold (fun name (version, _, _) (max_n, max_v) ->
      let max_n = max max_n (String.length (OpamPackage.Name.to_string name)) in
      let v_str = match version with
        | None   -> s_not_installed
        | Some v -> OpamPackage.Version.to_string v in
      let max_v = max max_v (String.length v_str) in
      max_n, max_v
    ) names (0,0) in

  (* Filter the list of packages, depending on user predicates *)
  let names =
    OpamPackage.Name.Map.filter (fun name (version, synopsis, descr) ->
      (* installp *) (not installed_only || version <> None)
      (* allp     *) && (res = []
      (* namep    *)  || name_only && exact_match (OpamPackage.Name.to_string name)
      (* descrp   *)  || not name_only
                      && (partial_match (OpamPackage.Name.to_string name) || partial_match synopsis || partial_match descr))
    ) names in
  if not print_short && OpamPackage.Name.Map.cardinal names > 0 then (
    let kind = if installed_only then "Installed" else "Available" in
    OpamGlobals.msg "%s packages for %s:\n" kind (OpamAlias.to_string t.alias);
  );
  OpamPackage.Name.Map.iter (
    if print_short then
      fun name _ -> OpamGlobals.msg "%s " (OpamPackage.Name.to_string name)
    else
      fun name (version, synopsis, _) ->
        let name = OpamPackage.Name.to_string name in
        let version = match version with
          | None   -> s_not_installed
          | Some v -> OpamPackage.Version.to_string v in
        OpamGlobals.msg "%s  %s  %s\n"
          (indent_left name max_n)
          (indent_right version max_v)
          (sub_at 100 synopsis)
  ) names

let info package =
  log "info %s" (OpamPackage.Name.to_string package);
  let t = load_state () in

  (* Compute the installed versions, for each alias *)
  let installed =
    OpamAlias.Map.fold (fun alias _ map ->
      let installed = OpamFile.Installed.safe_read (OpamPath.Alias.installed t.root alias) in
      if mem_installed_package_by_name_aux installed package then
        let nv = find_installed_package_by_name_aux installed package in
        if OpamPackage.Map.mem nv map then
          let aliases = OpamPackage.Map.find nv map in
          let map = OpamPackage.Map.remove nv map in
          OpamPackage.Map.add nv (alias :: aliases) map
        else
          OpamPackage.Map.add nv [alias] map
      else
        map
    ) t.aliases OpamPackage.Map.empty in

  let installed_str =
    let one (nv, aliases) =
      Printf.sprintf "%s [%s]"
        (OpamPackage.to_string nv)
        (String.concat " " (List.map OpamAlias.to_string aliases)) in
    String.concat ", " (List.map one (OpamPackage.Map.bindings installed)) in

  (* All the version of the package *)
  let versions = available_versions t package in
  if OpamPackage.Version.Set.is_empty versions then
    unknown_package package None;
  let versions =
    OpamPackage.Version.Set.filter (fun v ->
      OpamPackage.Map.for_all (fun nv _ -> OpamPackage.version nv <> v) installed
    ) versions in

  let installed_version = match OpamPackage.Map.cardinal installed with
    | 0 -> []
    | _ -> [ "installed-version", installed_str ] in

  let available_versions =
    match List.map OpamPackage.Version.to_string (OpamPackage.Version.Set.elements versions) with
    | []  -> []
    | [v] -> [ "available-version" , v ]
    | l   -> [ "available-versions", String.concat ", " l ] in

  let libraries, syntax = match OpamPackage.Map.cardinal installed with
    | 0 -> [], []
    | _ ->
      let fold f =
        let m =
          OpamPackage.Map.fold (fun nv _ set ->
            let opam = find_opam t nv in
            let incr = OpamVariable.Section.Set.of_list (f opam) in
            OpamVariable.Section.Set.union set incr
          ) installed OpamVariable.Section.Set.empty in
        OpamVariable.Section.Set.elements m in
      let libraries = match fold OpamFile.OPAM.libraries with
        | [] -> []
        | l  -> [ "libraries", String.concat ", " (List.map OpamVariable.Section.to_string l) ] in
      let syntax = match fold OpamFile.OPAM.syntax with
        | [] -> []
        | l  -> [ "syntax", String.concat ", " (List.map OpamVariable.Section.to_string l) ] in
      libraries, syntax in

  List.iter
    (fun (tit, desc) -> OpamGlobals.msg "%20s: %s\n" tit desc)
    ( [ "package", OpamPackage.Name.to_string package ]
     @ installed_version
     @ available_versions
     @ libraries
     @ syntax
     @ let descr = match OpamPackage.Map.cardinal installed with
         | 0 -> OpamFile.Descr.empty
         | _ ->
           let nv, _ = OpamPackage.Map.max_binding installed in
           OpamFile.Descr.safe_read (OpamPath.descr t.root nv) in
       [ "description", OpamFile.Descr.full descr ]
    )

let proceed_toinstall t nv =
  let build_dir = OpamPath.Alias.build t.root t.alias nv in
  if OpamFilename.exists_dir build_dir then OpamFilename.in_dir build_dir (fun () ->

    OpamGlobals.msg "Installing %s\n" (OpamPackage.to_string nv);
    let t = load_state () in
    let name = OpamPackage.name nv in
    let opam_f = OpamPath.opam t.root nv in
    let opam = find_opam t nv in
    let config_f = OpamPath.Alias.build_config t.root t.alias nv in
    let config = OpamFile.Dot_config.safe_read config_f in
    let install_f = OpamPath.Alias.build_install t.root t.alias nv in
    let install = OpamFile.Dot_install.safe_read install_f in

    (* check that libraries and syntax extensions specified in .opam and
       .config are in sync *)
    let check kind config_sections opam_sections =
      List.iter (fun cs ->
        if not (List.mem cs opam_sections) then
          OpamGlobals.error_and_exit "The %s %s does not appear in %s"
            kind (OpamVariable.Section.to_string cs) (OpamFilename.to_string opam_f)
      ) config_sections;
      List.iter (fun os ->
        if not (List.mem os config_sections) then
          OpamGlobals.error_and_exit "The %s %s does not appear in %s"
            kind (OpamVariable.Section.to_string os) (OpamFilename.to_string config_f)
      ) opam_sections in
    if not (OpamFilename.exists config_f)
    && (OpamFile.OPAM.libraries opam <> [] || OpamFile.OPAM.syntax opam <> []) then
      OpamGlobals.error_and_exit
        "%s does not exist but %s defines some libraries and syntax extensions"
        (OpamFilename.to_string config_f)
        (OpamFilename.to_string opam_f);
    check "library"
      (OpamFile.Dot_config.Library.available config)
      (OpamFile.OPAM.libraries opam);
    check "syntax"
      (OpamFile.Dot_config.Syntax.available config)
      (OpamFile.OPAM.syntax opam);

    (* check that depends (in .opam) and requires (in .config) fields
       are in almost in sync *)
    (* NOTES: the check is partial as we don't know which clause is valid
       in depends (XXX there is surely a way to get it from the solver) *)
    let local_sections = OpamFile.Dot_config.Section.available config in
    let libraries_in_opam =
      OpamFormula.fold_left (fun accu (n,_) ->
        let nv = find_installed_package_by_name t n in
        let opam = find_opam t nv in
        let libs = OpamFile.OPAM.libraries opam in
        let syntax = OpamFile.OPAM.syntax opam in
        List.fold_right OpamVariable.Section.Set.add (libs @ syntax) accu
      ) OpamVariable.Section.Set.empty (OpamFile.OPAM.depends opam) in
    let libraries_in_config =
      List.fold_left (fun accu s ->
        List.fold_left (fun accu r ->
          OpamVariable.Section.Set.add r accu
        ) accu (OpamFile.Dot_config.Section.requires config s)
      ) OpamVariable.Section.Set.empty local_sections in
    OpamVariable.Section.Set.iter (fun s ->
      if not (List.mem s local_sections)
      && not (OpamVariable.Section.Set.mem s libraries_in_opam) then
        let config_f = OpamFilename.to_string (OpamPath.Alias.build_config t.root t.alias nv) in
        let opam_f = OpamFilename.to_string (OpamPath.opam t.root nv) in
        let local_sections = List.map OpamVariable.Section.to_string local_sections in
        let opam_sections = List.map OpamVariable.Section.to_string (OpamVariable.Section.Set.elements libraries_in_opam) in
        OpamGlobals.error_and_exit
          "%s appears as a library dependency in %s, but:\n\
             - %s defines the libraries {%s}\n\
             - Packages in %s defines the libraries {%s}"
          (OpamVariable.Section.to_string s) config_f
          config_f (String.concat ", " local_sections)
          opam_f (String.concat ", " opam_sections)
    ) libraries_in_config;

    (* .install *)
    OpamFile.Dot_install.write (OpamPath.Alias.install t.root t.alias name) install;

    (* .config *)
    OpamFile.Dot_config.write (OpamPath.Alias.config t.root t.alias name) config;

    (* lib *)
    let warnings = ref [] in
    let check f dst =
      if not f.optional && not (OpamFilename.exists f.c) then (
        warnings := (f.c, dst) :: !warnings
      );
      OpamFilename.exists f.c in
    let lib = OpamPath.Alias.lib t.root t.alias name in
    List.iter (fun f ->
      if check f lib then
        OpamFilename.copy_in f.c lib
    ) (OpamFile.Dot_install.lib install);

    (* toplevel *)
    let toplevel = OpamPath.Alias.toplevel t.root t.alias in
    List.iter (fun f ->
      if check f toplevel then
        OpamFilename.copy_in f.c toplevel
    ) (OpamFile.Dot_install.toplevel install);

    (* bin *)
    List.iter (fun (src, dst) ->
      let dst = OpamPath.Alias.bin t.root t.alias // OpamFilename.Base.to_string dst in
      (* WARNING [dst] could be a symbolic link (in this case, it will be removed). *)
      if check src  (OpamPath.Alias.bin t.root t.alias) then
        OpamFilename.copy src.c dst;
    ) (OpamFile.Dot_install.bin install);

    (* misc *)
    List.iter
      (fun (src, dst) ->
        if OpamFilename.exists dst && OpamMisc.confirm "Overwriting %s ?" (OpamFilename.to_string dst) then
          OpamFilename.copy src.c dst
        else begin
          OpamGlobals.msg "Installing %s to %s.\n" (OpamFilename.to_string src.c) (OpamFilename.to_string dst);
          if OpamMisc.confirm "Continue ?" then
            OpamFilename.copy src.c dst
        end
      ) (OpamFile.Dot_install.misc install);

    if !warnings <> [] then (
      let print (f, dst) = Printf.sprintf " - %s in %s" (OpamFilename.to_string f) (OpamFilename.Dir.to_string dst) in
      OpamGlobals.error
        "Error while installing the following files:\n%s"
        (String.concat "\n" (List.map print !warnings));
      OpamGlobals.exit 2;
    )
  )

let pinned_path t nv =
  let name = OpamPackage.name nv in
  if OpamPackage.Name.Map.mem name t.pinned then
    match OpamPackage.Name.Map.find name t.pinned with
    | Path _
    | Git _ as k -> Some k
    | _          -> None
  else
    None

let get_archive t nv =
  let aux repo_p repo =
    OpamRepository.download repo nv;
    let src = OpamPath.Repository.archive repo_p nv in
    let dst = OpamPath.archive t.root nv in
    if OpamFilename.exists src then (
      OpamFilename.link src dst;
      Some dst
    ) else
      None in
  with_repo t nv aux

let extract_package t nv =
  log "extract_package: %s" (OpamPackage.to_string nv);
  let p_build = OpamPath.Alias.build t.root t.alias nv in
  match pinned_path t nv with
  | Some (Git p| Path p as pin) ->
    OpamGlobals.msg "Synchronizing pinned package\n";
    ignore (update_pinned_package t nv pin);
    OpamFilename.mkdir p_build;
    let _files = with_repo t nv (fun repo _ ->
      OpamFilename.in_dir p_build (fun () -> OpamRepository.copy_files repo nv)
    ) in
    ()
  | _ ->
    OpamFilename.rmdir p_build;
    match get_archive t nv with
    | None         -> ()
    | Some archive ->
      OpamGlobals.msg "Extracting %s\n" (OpamFilename.to_string archive);
      OpamFilename.extract archive p_build

let proceed_todelete ~rm_build t nv =
  log "deleting %s" (OpamPackage.to_string nv);
  OpamGlobals.msg "Uninstalling %s\n" (OpamPackage.to_string nv);
  let name = OpamPackage.name nv in

  (* Run the remove script *)
  let opam_f = OpamPath.opam t.root nv in
  if OpamFilename.exists opam_f then (
    let opam = find_opam t nv in
    let remove = substitute_commands t (OpamFile.OPAM.remove opam) in
    match filter_commands t remove with
    | []     -> ()
    | remove ->
      let p_build = OpamPath.Alias.build t.root t.alias nv in
      (* We try to run the remove scripts in the folder where it was extracted
         If it does not exist, we try to download and extract the archive again,
         if that fails, we don't really care. *)
      if not (OpamFilename.exists_dir p_build) && mem_repo t nv then (
        try extract_package t nv
        with _ -> OpamFilename.mkdir p_build;
      );
      try OpamFilename.exec ~add_to_path:[OpamPath.Alias.bin t.root t.alias] p_build remove
      with _ -> ();
  );

  (* Remove the libraries *)
  OpamFilename.rmdir (OpamPath.Alias.lib t.root t.alias name);

  (* Remove the documentation *)
  OpamFilename.rmdir (OpamPath.Alias.doc t.root t.alias name);
  (* XXX: remove the man pages *)

  (* Remove build/<package> if requested *)
  if rm_build then
    OpamFilename.rmdir (OpamPath.Alias.build t.root t.alias nv);

  (* Clean-up the repositories *)
  log "Cleaning-up the repositories";
  let repos =
    try OpamPackage.Name.Map.find (OpamPackage.name nv) t.repo_index
    with _ -> [] in
  List.iter (fun r ->
    let repo_p = OpamPath.Repository.create t.root r in
    let tmp_dir = OpamPath.Repository.tmp_dir repo_p nv in
    OpamFilename.rmdir tmp_dir
  ) repos;

  (* Remove the binaries *)
  log "Removing the binaries";
  let install = OpamFile.Dot_install.safe_read (OpamPath.Alias.install t.root t.alias name) in
  List.iter (fun (_,dst) ->
    let dst = OpamPath.Alias.bin t.root t.alias // (OpamFilename.Base.to_string dst) in
    OpamFilename.remove dst
  ) (OpamFile.Dot_install.bin install);

  (* Remove the misc files *)
  log "Removing the misc files";
  List.iter (fun (_,dst) ->
    if OpamFilename.exists dst then begin
      OpamGlobals.msg "Removing %s." (OpamFilename.to_string dst);
      if OpamMisc.confirm "Continue ?" then
        OpamFilename.remove dst
    end
  ) (OpamFile.Dot_install.misc install);

  (* Remove .config and .install *)
  log "Removing config and install files";
  OpamFilename.remove (OpamPath.Alias.install t.root t.alias name);
  OpamFilename.remove (OpamPath.Alias.config t.root t.alias name)

(* In case of error, simply return the error traces, and let the
   repo in a state that the user can explore.
   Do not try to recover yet. *)
let proceed_tochange t nv_old nv =
  OpamGlobals.msg "\n=-=-= %s =-=-=\n" (OpamPackage.to_string nv);

  (* First, uninstall any previous version *)
  (match nv_old with
  | Some nv_old -> proceed_todelete ~rm_build:true t nv_old
  | None        -> ());

  let opam = find_opam t nv in

  (* Get the env variables set up in the compiler description file *)
  let env0 = get_env t in
  let env = update_env t env0 (OpamFile.OPAM.build_env opam) in

  (* Prepare the package for the build. *)

  extract_package t nv;

  let p_build = OpamPath.Alias.build t.root t.alias nv in

  if not (OpamFilename.exists_dir p_build) then
    OpamFilename.mkdir p_build;

<<<<<<< HEAD
  (* Apply the patches *)
  let patches = OpamFile.OPAM.patches opam in
  List.iter (fun (base, filter) ->
    let root = OpamPath.Alias.build t.root t.alias nv in
    let patch = root // OpamFilename.Base.to_string base in
    if eval_filter t filter then (
      OpamGlobals.msg "Applying %s\n" (OpamFilename.Base.to_string base);
      OpamFilename.patch patch p_build)
  ) patches;

  (* Substitute the configuration files. We should be in the right
     directory to get the correct absolute path for the
     substitution files (see [substitute_file] and
     [OpamFilename.of_basename]. *)
=======
  (* Substitute the patched files.*)
  let patches = OpamFile.OPAM.patches opam in
>>>>>>> 4f6439b3
  OpamFilename.in_dir p_build (fun () ->
    let all = OpamFile.OPAM.substs opam in
    let patches =
      OpamMisc.filter_map (fun (f,_) ->
        if List.mem f all then Some f else None
      ) patches in
    List.iter (substitute_file t) patches
  );

<<<<<<< HEAD
=======
  (* Apply the patches *)
  List.iter (fun (base, filter) ->
    let root = OpamPath.Alias.build t.root t.alias nv in
    let patch = root // OpamFilename.Base.to_string base in
    if eval_filter t filter then (
      OpamGlobals.msg "Applying %s\n" (OpamFilename.Base.to_string base);
      OpamFilename.patch patch p_build)
  ) patches;

  (* Substitute the configuration files. We should be in the right
     directory to get the correct absolute path for the
     substitution files (see [substitute_file] and
     [OpamFilename.of_basename]. *)
  OpamFilename.in_dir p_build (fun () ->
    List.iter (substitute_file t) (OpamFile.OPAM.substs opam)
  );

>>>>>>> 4f6439b3
  (* Generate an environnement file *)
  let env_f = OpamPath.Alias.build_env t.root t.alias nv in
  OpamFile.Env.write env_f env.new_env;

  (* Call the build script and copy the output files *)
  let commands = substitute_commands t (OpamFile.OPAM.build opam) in
  let commands = filter_commands t commands in
  let commands_s = List.map (fun cmd -> String.concat " " cmd)  commands in
  if commands_s <> [] then
    OpamGlobals.msg "Build commands:\n  %s\n" (String.concat "\n  " commands_s)
  else
    OpamGlobals.msg "Nothing to do.\n";
  try
    OpamFilename.exec
      ~add_to_env:env.add_to_env
      ~add_to_path:[env.add_to_path]
      p_build
      commands;
    proceed_toinstall t nv;
  with e ->
    (* We keep the build dir to help debugging *)
    proceed_todelete ~rm_build:false t nv;
    begin match nv_old with
    | None        ->
      OpamGlobals.error
        "The compilation of %s failed in %s."
        (OpamPackage.to_string nv)
        (OpamFilename.Dir.to_string p_build)
    | Some nv_old ->
      OpamGlobals.error
        "The recompilation of %s failed in %s."
        (OpamPackage.to_string nv)
        (OpamFilename.Dir.to_string p_build)
    end;
    raise e

(* We need to clean-up things before recompiling. *)
let proceed_torecompile t nv =
  proceed_tochange t (Some nv) nv

type version_constraint =
  | V_any of name * OpamPackage.Version.Set.t (* available versions *) * version option (* installed version *)
  | V_eq  of name * version

let string_of_version_constraint = function
  | V_any (n,s,i) ->
      Printf.sprintf
        "{name=%s available=%s installed=%s}"
        (OpamPackage.Name.to_string n)
        (OpamPackage.Version.Set.to_string s)
        (match i with None -> "<none>" | Some v -> OpamPackage.Version.to_string v)
  | V_eq (n,v) ->
      Printf.sprintf "{name=%s version=%s}" (OpamPackage.Name.to_string n) (OpamPackage.Version.to_string v)

let string_of_version_constraints =
  OpamMisc.string_of_list string_of_version_constraint

let string_of_version_constraints =
  OpamMisc.string_of_list string_of_version_constraint

let name_of_version_constraint = function
  | V_any (n,_,_) -> n
  | V_eq (n,_)    -> n

let nv_of_version_constraint = function
  | V_eq (n, v)
  | V_any (n, _, Some v) -> OpamPackage.create n v
  | V_any (n, vs, None)  -> OpamPackage.create n (OpamPackage.Version.Set.choose vs)

type solver_result =
  | Nothing_to_do
  | OK
  | Aborted
  | No_solution

let error_if_no_solution = function
  | No_solution -> OpamGlobals.exit 3
  | _           -> ()

let sum stats =
  stats.s_install + stats.s_reinstall + stats.s_remove + stats.s_upgrade + stats.s_downgrade

let debpkg_of_nv t action nv =
  let opam = find_opam t nv in
  let installed =
    OpamPackage.Set.mem nv t.installed &&
    match action with
    | `upgrade reinstall -> not (OpamPackage.Set.mem nv reinstall)
    | _                  -> true in
  OpamFile.OPAM.to_package opam installed

module Heuristic = struct

  let vpkg_of_n op name =
    (OpamPackage.Name.to_string name, None), op

  let vpkg_of_n_op op name v =
    vpkg_of_n (Some (op, OpamPackage.Version.to_string v)) name

  let vpkg_of_nv_eq = vpkg_of_n_op "="
  let vpkg_of_nv_ge = vpkg_of_n_op ">="
  let vpkg_of_nv_le = vpkg_of_n_op "<="
  let vpkg_of_nv_any = vpkg_of_n None

  (* Choose any available version *)
  let v_any _ _ =
    vpkg_of_nv_any

  (* Choose the max version *)
  let v_max _ set n =
    vpkg_of_nv_eq n (OpamPackage.Version.Set.max_elt set)

  (* Choose the installed version (if any); if the package is not installed,
     pick the max version *)
  let v_eq v set n =
    match v with
    | None   -> vpkg_of_nv_eq n (OpamPackage.Version.Set.max_elt set)
    | Some v -> vpkg_of_nv_eq n v

  (* Choose at least the installed version (if any); if the package is not
     installed, pick the max version *)
  let v_ge v set n =
    match v with
    | None   -> vpkg_of_nv_eq n (OpamPackage.Version.Set.max_elt set)
    | Some v -> vpkg_of_nv_ge n v

  let get t packages f_h =
    let available = Lazy.force t.available_packages in
    let available_map = OpamPackage.to_map available in
    let packages =
      OpamPackage.Set.filter
        (fun nv -> OpamPackage.Set.mem nv available)
        packages in
    let map = OpamPackage.to_map packages in
    OpamPackage.Name.Map.mapi
      (fun n vs -> f_h (Some (OpamPackage.Version.Set.choose_one vs)) (OpamPackage.Name.Map.find n available_map) n)
      map

  let get_installed t f_h =
    get t t.installed f_h

  let get_comp_packages t ocaml_version f_h =
    let comp_f = OpamPath.compiler t.root ocaml_version in
    let comp = OpamFile.Comp.read comp_f in
    let available = OpamPackage.to_map (Lazy.force t.available_packages) in

    let pkg_available, pkg_not =
      List.partition
        (fun (n, _) -> OpamPackage.Name.Map.mem n available)
        (OpamFormula.atoms (OpamFile.Comp.packages comp)) in

    (* check that all packages in [comp] are in [available]
       except for "base-..."
       (depending if "-no-base-packages" is set or not) *)
    let pkg_not = List.rev_map (function (n, _) -> n) pkg_not in
    let pkg_not =
      if !OpamGlobals.base_packages then
        pkg_not
      else
        List.filter (fun n -> not (List.mem n base_packages)) pkg_not in
    if pkg_not <> [] then (
      List.iter (OpamPackage.Name.to_string |> OpamGlobals.error "Package %s not found") pkg_not;
      OpamGlobals.exit 2
    );

    List.rev_map (function
      | n, None       -> f_h None (OpamPackage.Name.Map.find n available) n
      | n, Some (r,v) -> (OpamPackage.Name.to_string n, None), Some (r, OpamPackage.Version.to_string v)
    )  pkg_available

  (* Take a list of version constraints and an heuristic, and return a list of
     packages constraints satisfying the constraints *)
  let apply f_heuristic constraints =
    List.map
      (function
        | V_any (n, set, v) -> f_heuristic v set n
        | V_eq (n, v)       -> vpkg_of_nv_eq n v)
      constraints

  (* transform a name into:
     - <name, installed version> package
     - <$n,$v> package when name = $n.$v *)
  let nv_of_names t names =
    let available = OpamPackage.to_map (Lazy.force t.available_packages) in
    let installed = OpamPackage.to_map t.installed in
    List.map
      (fun name ->
        if OpamPackage.Name.Map.mem name installed && not (OpamPackage.Name.Map.mem name available) then
          V_eq (name, OpamPackage.Version.Set.choose_one (OpamPackage.Name.Map.find name installed))
        else if OpamPackage.Name.Map.mem name available then begin
          let set = OpamPackage.Name.Map.find name available in
          if OpamPackage.Name.Map.mem name installed then
            let version = OpamPackage.Version.Set.choose_one (OpamPackage.Name.Map.find name installed) in
            V_any (name, set, Some version)
          else
            V_any (name, set, None)
        end else
          (* perhaps the package is unavailable for this compiler *)
          let get_available = available_versions t in
          let all_versions = get_available name in
          if not (OpamPackage.Version.Set.is_empty all_versions) then
            unavailable_package name None
          else
            (* consider 'name' to be 'name.version' *)
            let nv =
              try OpamPackage.of_string (OpamPackage.Name.to_string name)
              with Not_found -> unknown_package name None in
            let sname = OpamPackage.name nv in
            let sversion = OpamPackage.version nv in
            log "The raw name %S not found, looking for package %s version %s"
                (OpamPackage.Name.to_string name) (OpamPackage.Name.to_string sname) (OpamPackage.Version.to_string sversion);
            if OpamPackage.Name.Map.mem sname available
               && OpamPackage.Version.Set.mem sversion (OpamPackage.Name.Map.find sname available) then
              V_eq (sname, sversion)
            else
              let all_versions = get_available sname in
              if OpamPackage.Version.Set.mem sversion all_versions then
                unavailable_package sname (Some sversion)
              else
                unknown_package sname (Some sversion)
      )
      (OpamPackage.Name.Set.elements names)

  (* Apply a solution *)
  let apply_solution ?(force = false) t sol =
    if OpamSolver.solution_is_empty sol then
      (* The current state satisfies the request contraints *)
      Nothing_to_do
    else (
      let stats = OpamSolver.stats sol in
      OpamGlobals.msg "The following actions will be performed:\n";
      OpamSolver.print_solution sol;
      OpamGlobals.msg "%s\n" (OpamSolver.string_of_stats stats);

      let continue =
        if force || sum stats <= 1 then
          true
        else
          OpamMisc.confirm "Do you want to continue ?" in

      if continue then (

        let installed = ref t.installed in
        (* This function should be called by the parent process only, as it modifies
           the global state of OPAM *)
        let write_installed () =
          OpamFile.Installed.write (OpamPath.Alias.installed t.root t.alias) !installed in

        (* Delete the requested packages in the parent process *)
        (* In case of errors, we try to keep the list of installed packages up-to-date *)
        List.iter
          (fun nv ->
            if OpamPackage.Set.mem nv !installed then begin
              try
                proceed_todelete ~rm_build:true t nv;
                installed := OpamPackage.Set.remove nv !installed;
                write_installed ()
              with _ ->
                ()
            end)
          sol.to_remove;

        (* Installation and recompilation are done by child processes *)
        let child n =
          let t = load_state () in
          match OpamSolver.action n with
          | To_change (o, nv) -> proceed_tochange t o nv
          | To_recompile nv   -> proceed_torecompile t nv
          | To_delete _       -> assert false in

        let pre _ = () in

        (* Update the installed file in the parent process *)
        let post n = match OpamSolver.action n with
          | To_delete _    -> assert false
          | To_recompile _ -> ()
          | To_change (None, nv) ->
              installed := OpamPackage.Set.add nv !installed;
              write_installed ()
          | To_change (Some o, nv)   ->
              installed := OpamPackage.Set.add nv (OpamPackage.Set.remove o !installed);
              write_installed () in

        (* Try to recover from errors.
           XXX: this is higly experimental. *)
        let can_try_to_recover_from_error l =
          List.exists (function (n,_) ->
            match OpamSolver.action n with
            | To_change(Some _,_)
            | To_recompile _ -> true
            | _ -> false
          ) l in

        let recover_from_error (n, _) = match OpamSolver.action n with
          | To_change (Some o, _) ->
              begin try
                proceed_toinstall t o;
                installed := OpamPackage.Set.add o !installed;
                write_installed ()
              with _ ->
                  ()
              end
          | To_change (None, _)   -> ()
          | To_recompile nv       ->
              (* this case is quite tricky. We have to remove all the packages
                 depending in nv, as they will be broken if nv is uninstalled. *)
              let universe =
                OpamSolver.U
                  (OpamPackage.Set.fold
                     (fun nv l -> (debpkg_of_nv t `remove nv) :: l)
                     (Lazy.force t.available_packages) []) in
              let depends =
                OpamSolver.get_forward_dependencies ~depopts:true universe
                  (OpamSolver.P [debpkg_of_nv t `remove nv]) in
              let depends = OpamPackage.Set.of_list (List.rev_map OpamPackage.of_dpkg depends) in
              let depends = OpamPackage.Set.filter (fun nv -> OpamPackage.Set.mem nv t.installed) depends in
              OpamPackage.Set.iter (proceed_todelete ~rm_build:false t) depends;
              installed := OpamPackage.Set.diff !installed depends;
              write_installed ();
          | To_delete nv            -> assert false in

        let display_error (n, error) =
          let f action nv =
            OpamGlobals.error "[ERROR] while %s %s" action (OpamPackage.to_string nv);
            match error with
            | OpamParallel.Process_error r  -> OpamProcess.display_error_message r
            | OpamParallel.Internal_error s -> OpamGlobals.error "  %s" s in
          match OpamSolver.action n with
          | To_change (Some o, nv) ->
              if OpamPackage.Version.compare (OpamPackage.version o) (OpamPackage.version nv) < 0 then
                f "upgrading to" nv
              else
                f "downgrading to" nv
          | To_change (None, nv)   -> f "installing" nv
          | To_recompile nv        -> f "recompiling" nv
          | To_delete nv           -> f "removing" nv in

        let string_of_errors errors =
          let actions = List.map OpamSolver.action (List.map fst errors) in
          let packages =
            List.map (function
              | To_change (_,nv)
              | To_recompile nv
              | To_delete nv -> nv
            ) actions in
          match packages with
          | []  -> assert false
          | [h] -> OpamPackage.to_string h
          | l   -> OpamPackage.Set.to_string (OpamPackage.Set.of_list l) in

        let cores = OpamFile.Config.cores t.config in
        try
          OpamSolver.PA_graph.Parallel.iter cores sol.to_add ~pre ~child ~post;
          OK
        with OpamSolver.PA_graph.Parallel.Errors (errors, remaining) ->
          OpamGlobals.msg "\n";
          if remaining <> [] then (
            OpamGlobals.error
              "Due to some errors while processing %s, the following actions will NOT be proceeded:"
              (string_of_errors errors);
            List.iter (fun n -> OpamGlobals.error "%s" (OpamSolver.string_of_action (OpamSolver.action n))) remaining;
          );
          if can_try_to_recover_from_error errors then (
            OpamGlobals.msg "\nRecovering from errors:\n";
            List.iter recover_from_error errors;
          );
          List.iter display_error errors;
          OpamGlobals.exit 2
      ) else
        Aborted
    )

  let find_solution action_k t l_request =
    let available = Lazy.force t.available_packages in
    let l_pkg = OpamPackage.Set.fold (fun nv l -> debpkg_of_nv t action_k nv :: l) available [] in
    let conflicts = ref (fun _ -> "") in
    let rec aux = function
      | []                   -> Conflicts !conflicts
      | request :: l_request ->
          match OpamSolver.resolve (OpamSolver.U l_pkg) request t.installed with
          | Conflicts cs  ->
              log "heuristic with no solution";
              conflicts := cs;
              aux l_request
          | Success sol -> Success sol in
    aux l_request

  let new_variables e =
    let open OpamMisc in
    let e = List.filter (fun (_,s,_) -> s="=") e in
    let e = List.map (fun (v,_,_) -> v) e in
    List.fold_right StringSet.add e StringSet.empty

  let variable_warnings = ref false
  let print_variable_warnings () =
    let variables = ref [] in
    if not !variable_warnings then (
      let t = load_state () in
      let warn w =
        let is_defined s =
          try let _ = Sys.getenv s in true
          with Not_found -> false in
        if is_defined w then
          variables := w :: !variables in

      (* 1. Warn about OCAMLFIND variables if it is installed *)
      let ocamlfind_vars = [
        "OCAMLFIND_DESTDIR";
        "OCAMLFIND_CONF";
        "OCAMLFIND_METADIR";
        "OCAMLFIND_COMMANDS";
        "OCAMLFIND_LDCONF";
      ] in
      if OpamPackage.Set.exists (fun nv -> OpamPackage.Name.to_string (OpamPackage.name nv) = "ocamlfind") t.installed then
        List.iter warn ocamlfind_vars;
      (* 2. Warn about variables possibly set by other compilers *)
      let new_variables version =
        let comp_f = OpamPath.compiler t.root version in
        let env = OpamFile.Comp.env (OpamFile.Comp.read comp_f) in
        new_variables env in
      let vars = ref OpamMisc.StringSet.empty in
      OpamAlias.Map.iter (fun _ version ->
        vars := OpamMisc.StringSet.union !vars (new_variables version)
      ) t.aliases;
      vars := OpamMisc.StringSet.diff !vars (new_variables t.compiler);
      OpamMisc.StringSet.iter warn !vars;
      if !variables <> [] then (
        OpamGlobals.msg "The following variables are set in your environment, \
                     you should better unset it if you want OPAM to work \
                     correctly.\n";
        List.iter (OpamGlobals.msg " - %s\n") !variables;
        if not (OpamMisc.confirm "Do you want to continue ?") then
          OpamGlobals.exit 0;
      );
      variable_warnings := true;
    )

  let resolve ?(force=false) action_k t l_request =
    match find_solution action_k t l_request with
    | Conflicts cs ->
        OpamGlobals.msg "No solution has been found:\n%s\n" (cs ());
        No_solution
    | Success sol ->
      print_variable_warnings ();
      apply_solution ~force t sol

end

let dry_upgrade () =
  log "dry-upgrade";
  let t = load_state () in
  let reinstall = OpamPackage.Set.inter t.reinstall t.installed in
  let solution = Heuristic.find_solution (`upgrade reinstall) t
    (List.map (fun to_upgrade ->
      { wish_install = [];
        wish_remove  = [];
        wish_upgrade = OpamPackage.Name.Map.values (Heuristic.get_installed t to_upgrade) })
       [ Heuristic.v_max; Heuristic.v_ge ]) in
  match solution with
  | Conflicts _ -> None
  | Success sol -> Some (OpamSolver.stats sol)

let upgrade names =
  log "upgrade %s" (OpamPackage.Name.Set.to_string names);
  let t = load_state () in
  let reinstall = OpamPackage.Set.inter t.reinstall t.installed in
  let to_not_reinstall = ref OpamPackage.Set.empty in
  let solution_found = ref No_solution in
  if OpamPackage.Name.Set.is_empty names then (
    let solution = Heuristic.resolve (`upgrade reinstall) t
      (List.map (fun to_upgrade ->
        { wish_install = [];
          wish_remove  = [];
          wish_upgrade = OpamPackage.Name.Map.values (Heuristic.get_installed t to_upgrade) })
         [ Heuristic.v_max; Heuristic.v_ge ]) in
    solution_found := solution;
  ) else (
    let names = Heuristic.nv_of_names t names in
    let partial_reinstall = OpamPackage.Set.of_list (List.map nv_of_version_constraint names) in
    to_not_reinstall := OpamPackage.Set.diff reinstall partial_reinstall;
    let solution = Heuristic.resolve (`upgrade partial_reinstall) t
      (List.map (fun (to_upgrade, to_keep) ->
        let wish_install = Heuristic.get_installed t to_keep in
        let wish_install =
          (* Remove the packages in [names] *)
          OpamPackage.Name.Map.filter
            (fun n _ -> List.for_all (fun vc -> name_of_version_constraint vc <> n) names)
            wish_install in
        let wish_install = OpamPackage.Name.Map.values wish_install in
        let wish_upgrade = Heuristic.apply to_upgrade names in
        { wish_install;
          wish_remove  = [];
          wish_upgrade })
         [ (Heuristic.v_max, Heuristic.v_eq);
           (Heuristic.v_max, Heuristic.v_ge);
           (Heuristic.v_max, Heuristic.v_any);
           (Heuristic.v_ge , Heuristic.v_eq);
           (Heuristic.v_ge , Heuristic.v_ge);
           (Heuristic.v_ge , Heuristic.v_any); ]
      ) in
    solution_found := solution;
  );
  let t = load_state () in
  begin match !solution_found with
    | OK            -> ()
    | Nothing_to_do -> OpamGlobals.msg "Already up-to-date.\n"
    | Aborted
    | No_solution   -> to_not_reinstall := reinstall
  end;
  let reinstall = OpamPackage.Set.inter t.installed !to_not_reinstall in
  let reinstall_f = OpamPath.Alias.reinstall t.root t.alias in
  if OpamPackage.Set.is_empty reinstall then
    OpamFilename.remove reinstall_f
  else
    OpamFile.Reinstall.write reinstall_f reinstall;
  error_if_no_solution !solution_found

let check_opam_version () =
  let t = load_state () in
  let n = OpamPackage.Name.of_string "opam" in
  match find_package_by_name t n with
  | None   -> ()
  | Some _ ->
    let max_version = OpamPackage.Version.Set.max_elt (available_versions t n) in
    let max_version = OpamVersion.of_string (OpamPackage.Version.to_string max_version) in
    if OpamVersion.compare max_version OpamVersion.current > 0 then (
      if OpamMisc.confirm "Your version of opam (%s) is not up-to-date. Do you want to upgrade to version %s ?"
        (OpamVersion.to_string OpamVersion.current)
        (OpamVersion.to_string max_version)
      then
        upgrade (OpamPackage.Name.Set.singleton n)
    )

let update repos =
  log "update %s" (OpamMisc.string_of_list OpamRepositoryName.to_string repos);
  let t = load_state ~allow_errors:true () in
  let repositories =
    if repos = [] then
      t.repositories
    else
      let aux r _ = List.mem r repos in
      OpamRepositoryName.Map.filter aux t.repositories in
  if not (OpamRepositoryName.Map.is_empty repositories) then (
    update_repositories t ~show_compilers:true repositories;
    update_packages t ~show_packages:true repositories;
  );
  match dry_upgrade () with
  | None   -> OpamGlobals.msg "Already up-to-date.\n"
  | Some _ ->
    check_opam_version ();
    (* we re-run dry_upgrade, as some packages might have been
       upgraded by the precedent function *)
    match dry_upgrade () with
    | None       -> OpamGlobals.msg "Already up-to-date.\n"
    | Some stats ->
      if sum stats > 0 then (
        OpamGlobals.msg "%s\n" (OpamSolver.string_of_stats stats);
        OpamGlobals.msg "You can now run 'opam upgrade' to upgrade your system.\n"
      ) else
        OpamGlobals.msg "Already up-to-date.\n"

let init repo compiler cores =
  log "init %s" (OpamRepository.to_string repo);
  let root = OpamPath.default () in
  let config_f = OpamPath.config root in
  if OpamFilename.exists config_f then
    OpamGlobals.error_and_exit "%s already exist" (OpamFilename.to_string config_f)
  else try
    let repo_p = OpamPath.Repository.create root repo.repo_name in
    (* Create (possibly empty) configuration files *)
    let alias = match compiler with
      | None   -> OpamAlias.default
      | Some c -> OpamAlias.of_string (OpamCompiler.to_string c) in
    let compiler = match compiler with
      | None   -> OpamCompiler.default
      | Some c -> c in

    (* Create ~/.opam/compilers/system.comp *)
    let system_version = OpamCompiler.Version.current () in
    create_default_compiler_description root system_version;

    (* Create ~/.opam/config *)
    let config = OpamFile.Config.create OpamVersion.current alias system_version [repo.repo_name] cores in
    OpamFile.Config.write config_f config;

    (* Create ~/.opam/aliases *)
    OpamFile.Aliases.write (OpamPath.aliases root) (OpamAlias.Map.add alias compiler OpamAlias.Map.empty);

    (* Init repository *)
    OpamFile.Repo_index.write (OpamPath.repo_index root) OpamPackage.Name.Map.empty;
    OpamFile.Repo_config.write (OpamPath.Repository.config repo_p) repo;
    OpamRepository.init repo;

    (* Init global dirs *)
    OpamFilename.mkdir (OpamPath.opam_dir root);
    OpamFilename.mkdir (OpamPath.descr_dir root);
    OpamFilename.mkdir (OpamPath.archives_dir root);
    OpamFilename.mkdir (OpamPath.compilers_dir root);

    (* Finally, load the partial state, and call the update functions to finish the initialisation *)
    let t = load_state () in
    update_repositories t ~show_compilers:false t.repositories;
    let t = load_state () in
    let alias = OpamAlias.of_string (OpamCompiler.to_string compiler) in
    let quiet = (compiler = OpamCompiler.default) in
    init_ocaml t quiet alias compiler;
    update_packages t ~show_packages:false t.repositories;
    let t = load_state () in
    let wish_install = Heuristic.get_comp_packages t compiler Heuristic.v_any in
    let _solution = Heuristic.resolve ~force:true `init t
      [ { wish_install
        ; wish_remove = []
        ; wish_upgrade = [] } ] in

    print_env_warning ~add_profile:true t

  with e ->
    if not !OpamGlobals.debug then
      OpamFilename.rmdir (OpamPath.root root);
    raise e

let install names =
  log "install %s" (OpamPackage.Name.Set.to_string names);
  let t = load_state () in
  let names = Heuristic.nv_of_names t names in
  let nvs = List.map nv_of_version_constraint names in

  let pkg_skip, pkg_new =
    List.partition (fun nv ->
      let name = OpamPackage.name nv in
      OpamPackage.Set.exists (fun nv -> OpamPackage.name nv = name) t.installed
    ) nvs in

  (* Display a message if at least one package is already installed *)
  List.iter
    (fun nv ->
      let nv = find_installed_package_by_name t (OpamPackage.name nv) in
      OpamGlobals.msg
        "Package %s is already installed (current version is %s)\n"
        (OpamPackage.Name.to_string (OpamPackage.name nv))
        (OpamPackage.Version.to_string (OpamPackage.version nv)))
    pkg_skip;

  if pkg_new <> [] then (

    (* Display a warning if at least one package contains
       dependencies to some unknown packages *)
    let available = OpamPackage.to_map (Lazy.force t.available_packages) in
    List.iter
      (fun nv ->
        let opam = find_opam t nv in
        let f_warn (n, _) =
          if not (OpamPackage.Name.Map.mem n available) then
            OpamGlobals.warning "unknown package %S" (OpamPackage.Name.to_string n)
        in
        List.iter (OpamFormula.iter f_warn) [
          OpamFile.OPAM.depends opam;
          OpamFile.OPAM.depopts opam;
          OpamFile.OPAM.conflicts opam;
        ]
      ) pkg_new;

    let name_new = List.map OpamPackage.name pkg_new in
    List.iter (fun n -> log "new: %s" (OpamPackage.Name.to_string n)) name_new;

    let universe =
      OpamSolver.U (OpamPackage.Set.fold
                      (fun nv l -> (debpkg_of_nv t `install nv) :: l)
                      (Lazy.force t.available_packages) []) in
    let depends =
      OpamSolver.get_backward_dependencies ~depopts:true universe
        (OpamSolver.P (List.rev_map (fun nv -> debpkg_of_nv t `install nv) pkg_new)) in
    let depends = OpamPackage.Set.of_list (List.rev_map OpamPackage.of_dpkg depends) in
    log "depends=%s" (OpamPackage.Set.to_string depends);
    let depends =
      OpamPackage.Set.filter (fun nv ->
        let name = OpamPackage.name nv in
        OpamPackage.Set.exists (fun nv -> OpamPackage.name nv = name) t.installed
      ) depends in

    let name_might_change = List.map OpamPackage.name (OpamPackage.Set.elements depends) in

    (* A gross approximation of the collection of packages which migh
       be upgraded/downloaded by the installation process *)
    let pkg_might_change f_h =
      let pkgs = Heuristic.get_installed t f_h in
      let pkgs = OpamPackage.Name.Map.filter (fun n _ -> List.mem n name_might_change) pkgs in
      OpamPackage.Name.Map.values pkgs in

    (* The collection of packages which should change very rarely (so the NOT is a bit misleading
       as it may happen if some packages indirectly List.map name_of_version_constraint pkg_new
       add new package constraints) *)
    let pkg_not_change f_h =
      let pkgs = Heuristic.get_installed t f_h in
      let pkgs = OpamPackage.Name.Map.filter (fun n _ -> not (List.mem n name_new)) pkgs in
      let pkgs = OpamPackage.Name.Map.filter (fun n _ -> not (List.mem n name_might_change)) pkgs in
      OpamPackage.Name.Map.values pkgs in

    let pkg_new =
      List.filter
        (fun v_cstr -> List.mem (name_of_version_constraint v_cstr) name_new)
        names in
    let solution = Heuristic.resolve `install t
      (List.map
         (fun (f_new, f_might, f_not) ->
           { wish_install =
               Heuristic.apply f_new pkg_new
               @ (pkg_might_change f_might)
               @ (pkg_not_change f_not)
           ; wish_remove  = []
           ; wish_upgrade = [] })
         (let open Heuristic in
          [ v_max, v_eq , v_eq
          ; v_max, v_ge , v_eq
          ; v_max, v_any, v_eq
          ; v_any, v_eq , v_eq
          ; v_any, v_ge , v_eq
          ; v_any, v_any, v_eq
          ; v_any, v_any, v_any ])
      ) in
    error_if_no_solution solution
  )

let remove names =
  log "remove %s" (OpamPackage.Name.Set.to_string names);
  let default_package = OpamPackage.Name.of_string OpamGlobals.default_package in
  if OpamPackage.Name.Set.mem default_package names then
    OpamGlobals.msg "Package %s can not be removed.\n" OpamGlobals.default_package;
  let names = OpamPackage.Name.Set.filter (fun n -> n <> default_package) names in
  let t = load_state () in
  let wish_remove = Heuristic.nv_of_names t names in
  let wish_remove, not_installed, does_not_exist =
    let aux (wish_remove, not_installed, does_not_exist) c nv =
      let name = OpamPackage.name nv in
      if not (OpamPackage.Set.exists (fun nv -> OpamPackage.name nv = name) t.installed) then
        (wish_remove, OpamPackage.Name.Set.add name not_installed, does_not_exist)
      else if not (OpamPackage.Set.mem nv (Lazy.force t.available_packages)) then
        (wish_remove, not_installed, nv :: does_not_exist)
      else
        (c :: wish_remove, not_installed, does_not_exist) in
    List.fold_left
      (fun accu c ->
        match c with
        | V_eq (n, v)
        | V_any (n, _, Some v) -> aux accu c (OpamPackage.create n v)
        | V_any (n, _, None)   ->
            match find_package_by_name t n with
            | None    -> accu
            | Some vs ->  OpamPackage.Set.fold (fun v accu -> aux accu c v) vs accu
      ) ([], OpamPackage.Name.Set.empty, []) wish_remove in

  if does_not_exist <> [] then (
    List.iter (proceed_todelete ~rm_build:true t) does_not_exist;
    let installed_f = OpamPath.Alias.installed t.root t.alias in
    let installed = OpamFile.Installed.read installed_f in
    let installed = OpamPackage.Set.filter (fun nv -> not (List.mem nv does_not_exist)) installed in
    OpamFile.Installed.write installed_f installed;
  );

  if not (OpamPackage.Name.Set.is_empty not_installed) then (
    if OpamPackage.Name.Set.cardinal not_installed = 1 then
      OpamGlobals.msg "%s is not installed.\n" (OpamPackage.Name.to_string (OpamPackage.Name.Set.choose not_installed))
    else
      OpamGlobals.msg "%s are not installed.\n" (OpamPackage.Name.Set.to_string not_installed)
  );

  if wish_remove <> [] then (
    let universe =
      OpamSolver.U (OpamPackage.Set.fold (fun nv l -> (debpkg_of_nv t `remove nv) :: l) (Lazy.force t.available_packages) []) in
    let depends =
      OpamSolver.get_forward_dependencies ~depopts:true universe
        (OpamSolver.P (List.rev_map
                     (fun vc -> debpkg_of_nv t `remove (nv_of_version_constraint vc))
                     wish_remove)) in
    let depends = OpamPackage.Set.of_list (List.rev_map OpamPackage.of_dpkg depends) in
    let depends = OpamPackage.Set.filter (fun nv -> OpamPackage.Set.mem nv t.installed) depends in
    let wish_remove = Heuristic.apply Heuristic.v_eq wish_remove in
    let solution = Heuristic.resolve `remove t
      (List.map
         (fun f_h ->
           let installed = Heuristic.get_installed t f_h in
           let installed =
             OpamPackage.Name.Map.filter
               (fun n _ -> not (OpamPackage.Set.exists (fun nv -> OpamPackage.name nv = n) depends))
               installed in
           { wish_install = OpamPackage.Name.Map.values installed
           ; wish_remove
           ; wish_upgrade = [] })
         [ Heuristic.v_eq
         ; Heuristic.v_any ]) in
    error_if_no_solution solution
  )

let reinstall names =
  log "reinstall %s" (OpamPackage.Name.Set.to_string names);
  let t = load_state () in
  let packages = Heuristic.nv_of_names t names in
  let reinstall_new =
    OpamMisc.filter_map (function
      | V_any (n, _, Some v)
      | V_eq (n, v) -> Some (OpamPackage.create n v)
      | V_any (n, _, _) ->
          OpamGlobals.msg "%s is not installed" (OpamPackage.Name.to_string n);
          None
    ) packages in
  let reinstall_new = OpamPackage.Set.of_list reinstall_new in
  let reinstall_f = OpamPath.Alias.reinstall t.root t.alias in
  let reinstall_old = OpamFile.Reinstall.safe_read reinstall_f in
  OpamFile.Reinstall.write reinstall_f (OpamPackage.Set.union reinstall_new reinstall_old);
  upgrade names

let upload upload repo =
  log "upload %s" (string_of_upload upload);
  let t = load_state () in
  let opam = OpamFile.OPAM.read upload.upl_opam in
  let name = OpamFile.OPAM.name opam in
  let version = OpamFile.OPAM.version opam in
  let nv = OpamPackage.create name version in
  let repo = match repo with
  | None ->
      if OpamPackage.Name.Map.mem name t.repo_index then
        (* We upload the package to the first available repository. *)
        find_repo_by_name t (List.hd (OpamPackage.Name.Map.find name t.repo_index))
      else
        OpamGlobals.error_and_exit "No repository found to upload %s" (OpamPackage.to_string nv)
  | Some repo ->
      if mem_repository t repo then
        find_repo_by_name t repo
      else
        OpamGlobals.error_and_exit "Unbound repository %S (available = %s)"
          (OpamRepositoryName.to_string repo)
          (string_of_repositories t.repositories) in
  let repo_p = OpamPath.Repository.create t.root repo.repo_name in
  let upload_repo = OpamPath.Repository.raw (OpamPath.Repository.upload_dir repo_p) in
  let upload_opam = OpamPath.Repository.opam upload_repo nv in
  let upload_descr = OpamPath.Repository.descr upload_repo nv in
  let upload_archives = OpamPath.Repository.archive upload_repo nv in
  OpamFilename.copy upload.upl_opam upload_opam;
  OpamFilename.copy upload.upl_descr upload_descr;
  OpamFilename.copy upload.upl_archive upload_archives;
  OpamRepository.upload repo;
  OpamFilename.rmdir (OpamPath.Repository.package upload_repo nv);
  OpamFilename.remove (OpamPath.Repository.archive upload_repo nv)


let full_sections l =
  String.concat " " (List.map OpamVariable.Section.Full.to_string l)

let string_of_config_option t =
  Printf.sprintf "rec=%b bytecode=%b link=%b options=%s"
    t.conf_is_rec t.conf_is_byte t.conf_is_link (full_sections t.conf_options)

let string_of_config = function
  | CEnv        -> "env"
  | CList       -> "list-vars"
  | CVariable v -> Printf.sprintf "var(%s)" (OpamVariable.Full.to_string v)
  | CCompil c   -> string_of_config_option c
  | CSubst l    -> String.concat "," (List.map OpamFilename.Base.to_string l)
  | CIncludes (b,l) ->
      Printf.sprintf "include(%b,%s)"
        b (String.concat "," (List.map OpamPackage.Name.to_string l))

(* List all the available variables *)
let config_list t =
  let configs =
    OpamPackage.Set.fold (fun nv l ->
      let file = dot_config t (OpamPackage.name nv) in
      (nv, file) :: l
    ) t.installed [] in
  let variables =
    List.fold_left (fun accu (nv, c) ->
      let name = OpamPackage.name nv in
      (* add all the global variables *)
      let globals =
        List.fold_left (fun accu v ->
          (OpamVariable.Full.create_global name v, OpamFile.Dot_config.variable c v) :: accu
        ) accu (OpamFile.Dot_config.variables c) in
      (* then add the local variables *)
      List.fold_left
        (fun accu n ->
          let variables = OpamFile.Dot_config.Section.variables c n in
          List.fold_left (fun accu v ->
            (OpamVariable.Full.create_local name n v,
             OpamFile.Dot_config.Section.variable c n v) :: accu
          ) accu variables
        ) globals (OpamFile.Dot_config.Section.available c)
    ) [] configs in
  List.iter (fun (fv, contents) ->
    OpamGlobals.msg "%-20s : %s\n"
      (OpamVariable.Full.to_string fv)
      (OpamVariable.string_of_variable_contents contents)
  ) (List.rev variables)

(* Return the transitive closure of dependencies sorted in topological order *)
let get_transitive_dependencies t ?(depopts = false) names =
  let universe = OpamSolver.U (List.map (debpkg_of_nv t `config) (OpamPackage.Set.elements t.installed)) in
  (* Compute the transitive closure of dependencies *)
  let pkg_of_name n =
    let nv = find_installed_package_by_name t n in
    debpkg_of_nv t `config nv in
  let request = OpamSolver.P (List.map pkg_of_name names) in
  let depends = OpamSolver.get_backward_dependencies ~depopts universe request in
  let topo = List.map OpamPackage.of_dpkg depends in
  topo

let config_includes t is_rec names =
  let deps =
    if is_rec then
      List.map OpamPackage.name (get_transitive_dependencies t ~depopts:true names)
    else
      names in
  let includes =
    List.fold_left (fun accu n ->
      "-I" :: OpamFilename.Dir.to_string (OpamPath.Alias.lib t.root t.alias n) :: accu
    ) [] (List.rev deps) in
  OpamGlobals.msg "%s\n" (String.concat " " includes)

let config_compil t c =
  let comp = compiler_description t t.compiler in
  let names =
    OpamMisc.filter_map
      (fun (n,_) ->
        if OpamPackage.Set.exists (fun nv -> OpamPackage.name nv = n) t.installed
        then Some n
        else None)
      (OpamFormula.atoms (OpamFile.Comp.packages comp))
    @ List.map OpamVariable.Section.Full.package c.conf_options in
  (* Compute the transitive closure of package dependencies *)
  let package_deps =
    if c.conf_is_rec then
      List.map OpamPackage.name (get_transitive_dependencies t ~depopts:true names)
    else
      names in
  (* Map from libraries to package *)
  (* NOTES: we check that the set of packages/libraries given on
     the command line is consistent, ie. there isn't two libraries
     with the same name in the transitive closure of
     depedencies *)
  let library_map =
    List.fold_left (fun accu n ->
      let nv = find_installed_package_by_name t n in
      let opam = find_opam t nv in
      let sections = (OpamFile.OPAM.libraries opam) @ (OpamFile.OPAM.syntax opam) in
      List.iter (fun s ->
        if OpamVariable.Section.Map.mem s accu then
          OpamGlobals.error_and_exit "Conflict: the library %s appears in %s and %s"
            (OpamVariable.Section.to_string s)
            (OpamPackage.Name.to_string n)
            (OpamPackage.Name.to_string (OpamVariable.Section.Map.find s accu))
      ) sections;
      List.fold_left (fun accu s -> OpamVariable.Section.Map.add s n accu) accu sections
    ) OpamVariable.Section.Map.empty package_deps in
  (* Compute the transitive closure of libraries dependencies *)
  let library_deps =
    let graph = OpamVariable.Section.G.create () in
    let todo = ref OpamVariable.Section.Set.empty in
    let add_todo s =
      if OpamVariable.Section.Map.mem s library_map then
        todo := OpamVariable.Section.Set.add s !todo
      else
        OpamGlobals.error_and_exit "Unbound section %S" (OpamVariable.Section.to_string s) in
    let seen = ref OpamVariable.Section.Set.empty in
    (* Init the graph with vertices from the command-line *)
    (* NOTES: we check that [todo] is initialized before the [loop] *)
    List.iter (fun s ->
      let name = OpamVariable.Section.Full.package s in
      let sections = match OpamVariable.Section.Full.section s with
        | None   ->
          let config = dot_config t name in
          OpamFile.Dot_config.Section.available config
        | Some s -> [s] in
      List.iter (fun s ->
        OpamVariable.Section.G.add_vertex graph s;
        add_todo s;
      ) sections
    ) c.conf_options;
    (* Also add the [requires] field of the compiler description *)
    List.iter (fun s ->
      OpamVariable.Section.G.add_vertex graph s;
      add_todo s
    ) (OpamFile.Comp.requires comp);
    (* Least fix-point to add edges and missing vertices *)
    let rec loop () =
      if not (OpamVariable.Section.Set.is_empty !todo) then
        let s = OpamVariable.Section.Set.choose !todo in
        todo := OpamVariable.Section.Set.remove s !todo;
        seen := OpamVariable.Section.Set.add s !seen;
        let name = OpamVariable.Section.Map.find s library_map in
        let config = dot_config t name in
        let childs = OpamFile.Dot_config.Section.requires config s in
        (* keep only the build reqs which are in the package dependency list
           and the ones we haven't already seen *)
        List.iter (fun child ->
          OpamVariable.Section.G.add_vertex graph child;
          OpamVariable.Section.G.add_edge graph child s;
        ) childs;
        let new_childs =
          List.filter (fun s ->
            OpamVariable.Section.Map.mem s library_map && not (OpamVariable.Section.Set.mem s !seen)
          ) childs in
        todo := OpamVariable.Section.Set.union (OpamVariable.Section.Set.of_list new_childs) !todo;
        loop ()
    in
    loop ();
    let nodes = ref [] in
    OpamVariable.Section.graph_iter (fun n -> nodes := n :: !nodes) graph;
    !nodes in
  let fn_comp = match c.conf_is_byte, c.conf_is_link with
    | true , true  -> OpamFile.Comp.bytelink
    | true , false -> OpamFile.Comp.bytecomp
    | false, true  -> OpamFile.Comp.asmlink
    | false, false -> OpamFile.Comp.asmcomp in
  let fn = match c.conf_is_byte, c.conf_is_link with
    | true , true  -> OpamFile.Dot_config.Section.bytelink
    | true , false -> OpamFile.Dot_config.Section.bytecomp
    | false, true  -> OpamFile.Dot_config.Section.asmlink
    | false, false -> OpamFile.Dot_config.Section.asmcomp in
  let strs =
    fn_comp comp ::
      List.fold_left (fun accu s ->
        let name = OpamVariable.Section.Map.find s library_map in
        let config = dot_config t name in
        fn config s :: accu
      ) [] library_deps in
  let output = String.concat " " (List.flatten strs) in
  log "OUTPUT: %S" output;
  OpamGlobals.msg "%s\n" output

let config request =
  log "config %s" (string_of_config request);
  let t = load_state () in
  match request with
  | CEnv                      -> print_env (get_env t)
  | CList                     -> config_list t
  | CSubst fs                 -> List.iter (substitute_file t) fs
  | CIncludes (is_rec, names) -> config_includes t is_rec names
  | CCompil c                 -> config_compil t c
  | CVariable v               ->
    let contents = contents_of_variable t v in
    OpamGlobals.msg "%s\n" (OpamVariable.string_of_variable_contents contents)

let rec remote action =
  log "remote %s" (string_of_remote action);
  let t = load_state () in
  let update_config repos =
    let new_config = OpamFile.Config.with_repositories t.config repos in
    OpamFile.Config.write (OpamPath.config t.root) new_config in
  let cleanup_repo repo =
    let repos = OpamRepositoryName.Map.keys t.repositories in
    update_config (List.filter ((<>) repo) repos);
    let t = load_state () in
    update_repo_index t;
    OpamFilename.rmdir (OpamPath.Repository.root (OpamPath.Repository.create t.root repo)) in
  match action with
  | RList  ->
      let pretty_print r =
        OpamGlobals.msg "%4d %-7s %10s     %s\n"
          r.repo_priority
          (Printf.sprintf "[%s]" r.repo_kind)
          (OpamRepositoryName.to_string r.repo_name)
          (OpamFilename.Dir.to_string r.repo_address) in
      let repos = sorted_repositories t in
      List.iter pretty_print repos;
  | RAdd (name, kind, address, priority) ->
      let repo = {
        repo_name     = name;
        repo_kind     = kind;
        repo_address  = address;
        repo_priority = min_int; (* we initially put it as low-priority *)
      } in
      if mem_repository t name then
        OpamGlobals.error_and_exit "%s is already a remote repository" (OpamRepositoryName.to_string name)
      else (
        (try OpamRepository.init repo with
        | OpamRepository.Unknown_backend ->
            OpamGlobals.error_and_exit "\"%s\" is not a supported backend" repo.repo_kind
        | e ->
            cleanup_repo repo.repo_name;
            raise e);
        log "Adding %s" (OpamRepository.to_string repo);
        update_config (repo.repo_name :: OpamRepositoryName.Map.keys t.repositories)
      );
      (try
         update [name];
         let priority = match priority with
           | None   -> 10 * (OpamRepositoryName.Map.cardinal t.repositories);
           | Some p -> p in
         remote (RPriority (name, priority))
       with e ->
         cleanup_repo name;
         raise e)
  | RRm name  ->
      if mem_repository t name then
        cleanup_repo name
      else
        OpamGlobals.error_and_exit "%s is not a a valid remote name"
          (OpamRepositoryName.to_string name)
  | RPriority (name, p) ->
    if mem_repository t name then (
      let config_f = OpamPath.Repository.config (OpamPath.Repository.create t.root name) in
      let config = OpamFile.Repo_config.read config_f in
      let config = { config with repo_priority = p } in
      OpamFile.Repo_config.write config_f config;
      let repo_index_f = OpamPath.repo_index t.root in
      let repo_index = OpamPackage.Name.Map.map (List.filter ((<>)name)) t.repo_index in
      OpamFile.Repo_index.write repo_index_f repo_index;
      let t = load_state () in
      update_repo_index t;
    ) else
        OpamGlobals.error_and_exit "%s is not a a valid remote name"
          (OpamRepositoryName.to_string name)

let pin action =
  log "pin %s" (string_of_pin action);
  let t = load_state () in
  let pin_f = OpamPath.Alias.pinned t.root t.alias in
  let pins = OpamFile.Pinned.safe_read pin_f in
  let name = action.pin_package in
  let update_config pins =
    OpamPackage.Version.Set.iter (fun version ->
      let nv = OpamPackage.create name version in
      OpamFilename.rmdir (OpamPath.Alias.build t.root t.alias nv)
    ) (available_versions t name);
    OpamFile.Pinned.write pin_f pins in
  if mem_installed_package_by_name t name then (
    let reinstall_f = OpamPath.Alias.reinstall t.root t.alias in
    let reinstall = OpamFile.Reinstall.safe_read reinstall_f in
    let nv = find_installed_package_by_name t name in
    OpamFile.Reinstall.write reinstall_f (OpamPackage.Set.add nv reinstall)
  );
  match action.pin_arg with
  | Unpin -> update_config (OpamPackage.Name.Map.remove name pins)
  | _     ->
      if OpamPackage.Name.Map.mem name pins then (
        let current = OpamPackage.Name.Map.find name pins in
        OpamGlobals.error_and_exit "Cannot pin %s to %s, it is already associated to %s."
          (OpamPackage.Name.to_string name)
          (path_of_pin_option action.pin_arg)
          (path_of_pin_option current);
      );
      log "Adding %s(%s) => %s"
        (path_of_pin_option action.pin_arg)
        (kind_of_pin_option action.pin_arg)
        (OpamPackage.Name.to_string name);
      update_config (OpamPackage.Name.Map.add name action.pin_arg pins)

let pin_list () =
  log "pin_list";
  let t = load_state () in
  let pins = OpamFile.Pinned.safe_read (OpamPath.Alias.pinned t.root t.alias) in
  let print n a =
    OpamGlobals.msg "%-20s %-8s %s\n" (OpamPackage.Name.to_string n) (kind_of_pin_option a) (path_of_pin_option a) in
  OpamPackage.Name.Map.iter print pins

let compiler_list () =
  log "compiler_list";
  let t = load_state () in
  let descrs = available_compilers t in
  let aliases = OpamFile.Aliases.read (OpamPath.aliases t.root) in
  OpamGlobals.msg "--- Installed compilers ---\n";
  OpamAlias.Map.iter (fun n c ->
    let current = if n = t.alias then "*" else " " in
    let compiler = OpamCompiler.to_string c in
    let alias_name = OpamAlias.to_string n in
    if alias_name = compiler then
      OpamGlobals.msg " %s %s\n" current alias_name
    else
      OpamGlobals.msg " %s %s [%s]\n" current compiler alias_name
  ) aliases;
  OpamGlobals.msg "\n--- Available compilers ---\n";
  OpamCompiler.Set.iter (fun c ->
    let comp = OpamFile.Comp.read (OpamPath.compiler t.root c) in
    let preinstalled = if OpamFile.Comp.preinstalled comp then "~" else " " in
    let version = OpamFile.Comp.version comp in
    let version, compiler =
      if OpamCompiler.Version.to_string version = OpamCompiler.to_string c then
        OpamCompiler.Version.to_string version, ""
      else
        OpamCompiler.Version.to_string version,
        Printf.sprintf "(%s)" (OpamCompiler.to_string c) in
    OpamGlobals.msg " %s %-8s %s\n" preinstalled version compiler
  ) descrs

let compiler_install quiet alias compiler =
  log "compiler_install %b %s %s" quiet
    (OpamAlias.to_string alias)
    (OpamCompiler.to_string compiler);

  (* install the new OCaml version *)
  init_ocaml (load_state ()) quiet alias compiler;

  (* install the compiler packages *)
  let t = load_state () in
  let packages =
    OpamPackage.Name.Map.of_list
      (List.rev_map
         (function (name, _), _ as nv -> OpamPackage.Name.of_string name, nv)
         (Heuristic.get_comp_packages t compiler Heuristic.v_eq)) in

  let is_ok =
    OpamPackage.Name.Map.for_all (fun n c ->
      if mem_installed_package_by_name t n then (
        let nv = find_installed_package_by_name t n in
        c = Heuristic.vpkg_of_nv_eq n (OpamPackage.version nv)
      ) else (
        false
      )
    ) packages in
  if not is_ok then (
    let _solution = Heuristic.resolve ~force:true `switch t
      [ { wish_install = OpamPackage.Name.Map.values packages
        ; wish_remove = []
        ; wish_upgrade = [] } ] in
    ()
  );

  print_env_warning t

let compiler_switch quiet alias =
  log "compiler_switch alias=%s" (OpamAlias.to_string alias);
  let t = load_state () in
  let comp_dir = OpamPath.Alias.root t.root alias in
  let compiler = OpamCompiler.of_string (OpamAlias.to_string alias) in
  let comp_f = OpamPath.compiler t.root compiler in
  if not (OpamFilename.exists_dir comp_dir) && not (OpamFilename.exists comp_f) then (
    OpamGlobals.error "The compiler's description for %s does not exist.\n" (OpamAlias.to_string alias);
    OpamGlobals.exit 1;
  );
  if not (OpamFilename.exists_dir comp_dir) then
    compiler_install quiet alias compiler
  else
    let config = OpamFile.Config.with_alias t.config alias in
    OpamFile.Config.write (OpamPath.config t.root) config;
    print_env_warning (load_state ())

let compiler_import filename =
  log "compiler_clone alias=%s" (OpamFilename.to_string filename);
  let t = load_state () in

  let imported = OpamFile.Installed.read filename in
  let new_packages = OpamPackage.Set.diff imported t.installed in
  let installed =
    OpamPackage.Set.filter (fun nv ->
      let name = OpamPackage.name nv in
      not (OpamPackage.Set.exists (fun nv -> name = OpamPackage.name nv) new_packages)
    ) t.installed in

  let constraints f_h = Heuristic.get t (OpamPackage.Set.union new_packages installed) f_h in

  let _solution = Heuristic.resolve `switch t
    (List.map (fun f_h ->
      { wish_install = OpamPackage.Name.Map.values (constraints f_h);
        wish_remove  = [];
        wish_upgrade = [] })
     [ Heuristic.v_eq; Heuristic.v_ge; Heuristic.v_any ]
    ) in
  ()

let compiler_export filename =
  let t = load_state () in
  OpamFile.Installed.write filename t.installed

let compiler_current () =
  let t = load_state () in
  OpamGlobals.msg "%s\n" (OpamAlias.to_string t.alias)

let compiler_remove alias =
  log "compiler_remove alias=%s" (OpamAlias.to_string alias);
  let t = load_state () in
  let comp_dir = OpamPath.Alias.root t.root alias in
  if not (OpamFilename.exists_dir comp_dir) then (
    OpamGlobals.msg "The compiler alias %s does not exist.\n" (OpamAlias.to_string alias);
    OpamGlobals.exit 1;
  );
  if t.alias = alias then (
    OpamGlobals.msg "Cannot remove %s as it is the current compiler.\n" (OpamAlias.to_string alias);
    OpamGlobals.exit 1;
  );
  let aliases = OpamAlias.Map.filter (fun a _ -> a <> alias) t.aliases in
  OpamFile.Aliases.write (OpamPath.aliases t.root) aliases;
  OpamFilename.rmdir comp_dir

let compiler_reinstall alias =
  log "compiler_reinstall alias=%s" (OpamAlias.to_string alias);
  let t = load_state () in
  if not (OpamAlias.Map.mem alias t.aliases) then (
    OpamGlobals.msg "The compiler alias %s does not exist.\n" (OpamAlias.to_string alias);
    OpamGlobals.exit 1;
  );
  let ocaml_version = OpamAlias.Map.find alias t.aliases in
  compiler_remove alias;
  compiler_install false alias ocaml_version

(** We protect each main functions with a lock depending on its access
on some read/write data. *)

let list ~print_short ~installed_only ?name_only ?case_sensitive pkg_str =
  check (Read_lock (fun () -> list ~print_short ~installed_only ?name_only ?case_sensitive pkg_str))

let info package =
  check (Read_lock (fun () -> info package))

let config request =
  check (Read_lock (fun () -> config request))

let install names =
  check (Alias_lock (fun () -> install names))

let reinstall names =
  check (Alias_lock (fun () -> reinstall names))

let upgrade names =
  check (Alias_lock (fun () -> upgrade names))

let remove names =
  check (Alias_lock (fun () -> remove names))

let update repos =
  check (Global_lock (fun () -> update repos))

let upload u r =
  check (Global_lock (fun () -> upload u r))

let remote action =
  check (Global_lock (fun () -> remote action))

let compiler_install quiet alias ocaml_version =
  check (Global_lock (fun () -> compiler_install quiet alias ocaml_version))

let compiler_import filename =
  check (Alias_lock (fun () -> compiler_import filename))

let compiler_export filename =
  check (Read_lock (fun () -> compiler_export filename))

let compiler_remove alias =
  check (Global_lock (fun () -> compiler_remove alias))

let compiler_switch quiet alias =
  check (Global_lock (fun () -> compiler_switch quiet alias))

let compiler_reinstall alias =
  check (Global_lock (fun () -> compiler_reinstall alias))

let compiler_list () =
  check (Read_lock compiler_list)

let compiler_current () =
  check (Read_lock compiler_current)

let pin action =
  check (Global_lock (fun () -> pin action))

let pin_list () =
  check (Read_lock pin_list)<|MERGE_RESOLUTION|>--- conflicted
+++ resolved
@@ -1542,25 +1542,8 @@
   if not (OpamFilename.exists_dir p_build) then
     OpamFilename.mkdir p_build;
 
-<<<<<<< HEAD
-  (* Apply the patches *)
-  let patches = OpamFile.OPAM.patches opam in
-  List.iter (fun (base, filter) ->
-    let root = OpamPath.Alias.build t.root t.alias nv in
-    let patch = root // OpamFilename.Base.to_string base in
-    if eval_filter t filter then (
-      OpamGlobals.msg "Applying %s\n" (OpamFilename.Base.to_string base);
-      OpamFilename.patch patch p_build)
-  ) patches;
-
-  (* Substitute the configuration files. We should be in the right
-     directory to get the correct absolute path for the
-     substitution files (see [substitute_file] and
-     [OpamFilename.of_basename]. *)
-=======
   (* Substitute the patched files.*)
   let patches = OpamFile.OPAM.patches opam in
->>>>>>> 4f6439b3
   OpamFilename.in_dir p_build (fun () ->
     let all = OpamFile.OPAM.substs opam in
     let patches =
@@ -1570,8 +1553,6 @@
     List.iter (substitute_file t) patches
   );
 
-<<<<<<< HEAD
-=======
   (* Apply the patches *)
   List.iter (fun (base, filter) ->
     let root = OpamPath.Alias.build t.root t.alias nv in
@@ -1589,7 +1570,6 @@
     List.iter (substitute_file t) (OpamFile.OPAM.substs opam)
   );
 
->>>>>>> 4f6439b3
   (* Generate an environnement file *)
   let env_f = OpamPath.Alias.build_env t.root t.alias nv in
   OpamFile.Env.write env_f env.new_env;
