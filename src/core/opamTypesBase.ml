--- conflicted
+++ resolved
@@ -62,27 +62,13 @@
   | "hg" ->(s,c), `hg
   | _ ->
     match Re_str.bounded_split (Re_str.regexp_string "://") s 2 with
-<<<<<<< HEAD
-    | ["file"; address] -> (address,c), `local
-    | [proto; _] -> (s,c), url_kind_of_string proto
-    | [address] -> (address,c), `local
-=======
     | ["file"|"rsync"|"ssh"|"scp"|"sftp"; address] ->
       (* strip the leading xx:// *)
       (address,c), `local
     | [proto; _] ->
       (* keep the leading xx:// *)
       (s,c), url_kind_of_string proto
-    | [address] ->
-      let dir = OpamFilename.Dir.of_string address in
-      if OpamFilename.exists_dir OpamFilename.OP.(dir / ".git")
-      then (address,c), `git
-      else if OpamFilename.exists_dir OpamFilename.OP.(dir / ".hg")
-      then (address,c), `hg
-      else if OpamFilename.exists_dir OpamFilename.OP.(dir / "_darcs")
-      then (address,c), `darcs
-      else (address,c), `local
->>>>>>> fe151a02
+    | [address] -> (address,c), `local
     | _ -> raise (Invalid_argument (Printf.sprintf "Bad url format %S" s))
 
 let string_of_repository_kind = function
