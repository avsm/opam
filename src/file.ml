--- conflicted
+++ resolved
@@ -73,62 +73,7 @@
 
 module X = struct
 
-<<<<<<< HEAD
-module Urls_txt = struct
-
-  let internal = "urls-txt"
-
-  type t = (basename * int * string) list
-
-  let empty = []
-
-  let of_string f s =
-    let lines = Lines.of_string f s in
-    Utils.filter_map (function
-      | []                 -> None
-      | [name;perm;digest] -> Some (Basename.of_string name, int_of_string perm, digest)
-      | s                  ->
-          Globals.error_and_exit "%s is not a valid index entry" (String.concat " " s)
-    ) lines
-
-  let to_string f t =
-    let lines =
-      List.map (fun (f,p,d) -> [Basename.to_string f; Printf.sprintf "0o%o" p; d]) t in
-    Lines.to_string f lines
-
-end
-
-module URL = struct
-
-  let internal = "url"
-
-  type t = (filename * string option) list
-
-  let empty = []
-
-  let of_string f s =
-    let lines = Lines.of_string f s in
-    Utils.filter_map (function
-      | []         -> None
-      | [url]      ->
-          let url = Filename.of_string url in
-          Some (url, None)
-      | [url;kind] -> Some (Filename.of_string url, Some kind)
-      | h          -> Globals.error_and_exit "%s is not a valid url" (String.concat " " h)
-    ) lines
-
-  let to_string f t =
-    let lines = List.map (function
-      | (f,None)   -> [Filename.to_string f]
-      | (f,Some k) -> [Filename.to_string f; k]) t in
-    Lines.to_string f lines
-
-end
-
-module Installed = struct
-=======
 module Filenames = struct
->>>>>>> a9601dd5
 
   let internal = "filenames"
 
@@ -224,14 +169,6 @@
 
   let empty = NV.Set.empty
 
-  let check t =
-    let map = NV.to_map t in
-    N.Map.iter (fun n vs ->
-      if V.Set.cardinal vs <> 1 then
-        Globals.error_and_exit "Multiple versions installed for package %s: %s"
-          (N.to_string n) (V.Set.to_string vs)
-    ) map
-
   let of_string f s =
     let lines = Lines.of_string f s in
     let map = ref empty in
@@ -244,7 +181,6 @@
     !map
 
   let to_string _ t =
-    check t;
     let buf = Buffer.create 1024 in
     NV.Set.iter
       (fun nv -> Printf.bprintf buf "%s %s\n" (N.to_string (NV.name nv)) (V.to_string (NV.version nv)))
@@ -1389,12 +1325,9 @@
 module Urls_txt = struct
   include Urls_txt
   include Make(Urls_txt)
-<<<<<<< HEAD
-=======
 end
 
 module Filenames = struct
   include Filenames
   include Make(Filenames)
->>>>>>> a9601dd5
 end