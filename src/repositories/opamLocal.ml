--- conflicted
+++ resolved
@@ -135,27 +135,10 @@
         | _               -> ()
       ) archives
 
-<<<<<<< HEAD
-  let pull_file package local_dirname remote_filename =
-    if OpamFilename.exists remote_filename then
-    OpamGlobals.msg "[%s] Synchronizing with %s\n"
-        (OpamGlobals.colorise `green
-           (OpamPackage.name_to_string package))
-        (OpamFilename.to_string remote_filename);
-    pull_file_quiet local_dirname remote_filename
-
-  let pull_dir package local_dirname remote_dirname =
-    OpamGlobals.msg "[%s] Synchronizing with %s\n"
-      (OpamGlobals.colorise `green (OpamPackage.name_to_string package))
-      (OpamFilename.Dir.to_string remote_dirname);
-    pull_dir_quiet local_dirname remote_dirname
-
-=======
->>>>>>> fe151a02
   let pull_url package local_dirname checksum remote_url =
     let remote_url = string_of_address remote_url in
     OpamFilename.mkdir local_dirname;
-    OpamGlobals.msg "[%s] \tSynchronizing with %s\n"
+    OpamGlobals.msg "[%s] Synchronizing with %s\n"
       (OpamGlobals.colorise `green
          (OpamPackage.to_string package))
       remote_url;
