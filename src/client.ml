--- conflicted
+++ resolved
@@ -905,13 +905,16 @@
           Globals.error_and_exit "%s is not a remote index" n in
       update_config (List.filter ((!=) repo) repos)
 
-<<<<<<< HEAD
+let remote action =
+  check ();
+  Run.with_flock remote action
+
 let switch oversion =
   log "switch %s" (OCaml_V.to_string oversion);
   let t = load_state () in
 
   let () = 
-    if Dirname.exists (Path.C.root (Path.C.create t.global oversion)) then
+    if Dirname.exists (Path.C.root (Path.C.create oversion)) then
       ()
     else
       (* The chosen version does not exist. We build it. *)
@@ -941,32 +944,7 @@
         | 0 -> ()
         | error -> Globals.error_and_exit "compilation of OCaml failed (%d)" error in
   File.Config.write (Path.G.config t.global) (File.Config.with_ocaml_version t.config oversion)
-=======
-let remote action =
+
+let switch oversion =
   check ();
-  Run.with_flock remote action
-
-let switch name =
-  log "switch %s" (OCaml_V.to_string name);
-  (*    let t = load_state () in *)
-  failwith "TODO"
-
-(*
-    let compile compil =
-      failwith "TODO" in
-    if Filename.check_suffix name ".compil" then begin
-      (* we switch to a fresh OCaml install *)
-      let compil = File.Compil.parse (Run.U.read name) in
-      let name = File.Compil.name compil in
-      let compil_f = Path.compil t.home name in
-      if Path.file_exists compil_f then
-        Globals.error_and_exit "Compiler spec %s already exists" name;
-      File.Compil.add compil_f compil;
-      compile compil
-    end else begin
-      let compil_f = Path.compil t.home name in
-      let compil = File.Compil.find compil_f in
-      compile compil
-    end
-*)
->>>>>>> c1b55c66
+  Run.with_flock switch oversion