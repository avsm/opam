(***********************************************************************)
(*                                                                     *)
(*    Copyright 2012 OCamlPro                                          *)
(*    Copyright 2012 INRIA                                             *)
(*                                                                     *)
(*  All rights reserved.  This file is distributed under the terms of  *)
(*  the GNU Public License version 3.0.                                *)
(*                                                                     *)
(*  TypeRex is distributed in the hope that it will be useful,         *)
(*  but WITHOUT ANY WARRANTY; without even the implied warranty of     *)
(*  MERCHANTABILITY or FITNESS FOR A PARTICULAR PURPOSE.  See the      *)
(*  GNU General Public License for more details.                       *)
(*                                                                     *)
(***********************************************************************)

open Types
open Utils

let log fmt =
  Globals.log "CLIENT" fmt

open Solver

type t = {
  (* ~/.opam/ *)
  global: Path.G.t;

  (* ~/.opam/$oversion/ *)
  compiler: Path.C.t;

  (* ~/.opam/repo/$repo/ *)
  repositories: (repository * Path.R.t) list;

  (* ~/.opam/opam/ files *)
  available: NV.Set.t;

  (* [available] but restricted to packages that are supported by the current version of the OCaml installed *)
  available_current: NV.Set.t option;
    (* WARNING 
       Instead of [option] we can put [NV.Set.t]. 
       However, at the time of writing, the semantic will change and "make tests" will fail. 
       This is because [load_state] calls "ocaml -version" as side effect for example. 

       Note that putting [option] gives a quite optimized data structure now. *)

  (* ~/.opam/aliases *)
  aliases: (Alias.t * OCaml_V.t) list;

  (* ~/.opam/$oversion/pinned *)
  pinned: pin_option N.Map.t;

  (* ~/.opam/$oversion/installed contents *)
  installed: NV.Set.t;

  (* ~/.opam/$oversion/reinstall contents *)
  reinstall: NV.Set.t;

  (* ~/.opam/config contents *)
  config: File.Config.t;

  (* ~/.opam/repo/index contents *)
  repo_index: string N.Map.t;
}

let print_state t =
  let string_of_repos r =
    let s (r,p) =
      Printf.sprintf "%s:%s"
        (Repository.to_string r)
        (Dirname.to_string (Path.R.root p)) in
    String.concat ", " (List.map s r) in
  let string_of_nmap m =
    let s (n,r) = Printf.sprintf "%s:%s" (N.to_string n) r in
    let l = N.Map.fold (fun n r l -> s (n,r)::l) m [] in
    String.concat ", " l in
  log "GLOBAL    : %s" (Dirname.to_string (Path.G.root t.global));
  log "COMPILER  : %s" (Dirname.to_string (Path.C.root t.compiler));
  log "REPO      : %s" (string_of_repos t.repositories);
  log "AVAILABLE : %s" (NV.Set.to_string t.available);
  log "AVAILABLE_CURRENT : %s" (match t.available_current with None -> "<none>" | Some set -> NV.Set.to_string set);
  log "INSTALLED : %s" (NV.Set.to_string t.installed);
  log "REINSTALL : %s" (NV.Set.to_string t.reinstall);
  log "REPO_INDEX: %s" (string_of_nmap t.repo_index)

let current_ocaml_version t =
  let alias = File.Config.ocaml_version t.config in
  let aliases = File.Aliases.read (Path.G.aliases t.global) in
  List.assoc alias aliases

let update_available_current t = 
  { t with available_current =     
    (* Remove the package which does not fullfil the compiler constraints *)
    let ocaml_version =
      if File.Config.ocaml_version t.config = Alias.of_string Globals.default_compiler_version then
        match OCaml_V.current () with
        | None   -> assert false
        | Some v -> v
      else
        current_ocaml_version t in
    let filter nv =
      let opam = File.OPAM.read (Path.G.opam t.global nv) in
      let consistent_ocaml_version =
        match File.OPAM.ocaml_version opam with
        | None       -> true
        | Some (r,v) -> OCaml_V.compare ocaml_version r v in
      let consistent_pinned_version =
        not (N.Map.mem (NV.name nv) t.pinned) ||
        match N.Map.find (NV.name nv) t.pinned with
        | Version v -> v = NV.version nv
        | _         -> true (* any version is fine, as this will be overloaded on install *) in
      consistent_ocaml_version && consistent_pinned_version in
    Some (NV.Set.filter filter t.available) }

let get_available_current t = 
  match t.available_current with
    | None -> assert false
    | Some v -> v

(* Look into the content of ~/.opam/config to build the client
   state *)
let load_state () =
  log "root path is %s" !Globals.root_path;
  let global = Path.G.create () in
  let config = File.Config.read (Path.G.config global) in
  let ocaml_version = File.Config.ocaml_version config in
  let aliases = File.Aliases.safe_read (Path.G.aliases global) in
  let compiler = Path.C.create ocaml_version in
  let repositories = File.Config.repositories config in
  let repositories = List.map (fun r -> r, Path.R.create r) repositories in
  let repo_index = File.Repo_index.safe_read (Path.G.repo_index global) in
  let pinned = File.Pinned.safe_read (Path.C.pinned compiler) in
  let installed = File.Installed.safe_read (Path.C.installed compiler) in
  let reinstall = File.Reinstall.safe_read (Path.C.reinstall compiler) in
  let available = Path.G.available global in
  let available_current = None in
  let t = {
    global; compiler; repositories;
    available; available_current; installed; reinstall;
    repo_index; config; aliases; pinned;
  } in
  print_state t;
  t

let check () =
  if not (Dirname.exists (Dirname.of_string !Globals.root_path)) then
    Globals.error_and_exit
      "Cannot find %s. Have you run 'opam init first ?"
      !Globals.root_path

let find_repository_path t name =
  let _, r = List.find (fun (r,_) -> Repository.name r = name) t.repositories in
  r

let find_repository t name =
  let r, _ = List.find (fun (r,_) -> Repository.name r = name) t.repositories in
  r

let mem_installed_package_by_name t name =
  not (NV.Set.is_empty (NV.Set.filter (fun nv -> NV.name nv = name) t.installed))

let find_installed_package_by_name t name =
  try NV.Set.choose (NV.Set.filter (fun nv -> NV.name nv = name) t.installed)
  with Not_found ->
    Globals.error_and_exit "Package %s is not installed" (N.to_string name)

let find_available_package_by_name t name =
  let s = NV.Set.filter (fun nv -> NV.name nv = name) (get_available_current t) in
  if NV.Set.is_empty s then
    None
  else
    Some s

let print_updated t updated pinned_updated =
  if not (NV.Set.is_empty updated) && not (NV.Set.is_empty pinned_updated) then
    Globals.msg "New packages available:\n";
  NV.Set.iter (fun nv ->
    Globals.msg " - %s%s\n"
      (NV.to_string nv)
      (if NV.Set.mem nv t.installed then " (*)" else "")
  ) updated;
  NV.Set.iter (fun nv ->
    Globals.msg " - %s(+)\n" (N.to_string (NV.name nv))
  ) pinned_updated

let print_compilers compilers repo =
  let repo_compilers = Path.R.compiler_list repo in
  let new_compilers = OCaml_V.Set.diff repo_compilers compilers in
  if not (OCaml_V.Set.is_empty new_compilers) then
    Globals.msg "New compiler descriptions available:\n";
  OCaml_V.Set.iter (fun v ->
    Globals.msg " -  %s\n" (OCaml_V.to_string v)
  ) new_compilers

let update_repo_index t =

  (* If there are new packages, assign them to some repository *)
  let repo_index =
    List.fold_left (fun repo_index (r,p) ->
      let available = Path.R.available p in
      log "repo=%s packages=%s" (Repository.name r) (NV.Set.to_string available);
      NV.Set.fold (fun nv repo_index ->
        let name = NV.name nv in
        if not (N.Map.mem name repo_index) then
          N.Map.add name (Repository.name r) repo_index
        else
          repo_index
      ) available repo_index
    ) t.repo_index t.repositories in
  File.Repo_index.write (Path.G.repo_index t.global) repo_index;

  (* Create symbolic links from $repo dirs to main dir *)
  N.Map.iter (fun n r ->
    let repo_p = find_repository_path t r in
    let available_versions = Path.R.available_versions repo_p n in
    V.Set.iter (fun v ->
      let nv = NV.create n v in
      let opam_dir = Path.G.opam_dir t.global in
      let opam_f = Path.R.opam repo_p nv in
      let descr_dir = Path.G.descr_dir t.global in
      let descr = Path.R.descr repo_p nv in
      Filename.link_in opam_f opam_dir;
      if Filename.exists descr then
        Filename.link_in descr descr_dir
      else
        Globals.msg "WARNING: %s does not exist\n" (Filename.to_string descr)
    ) available_versions;
  ) repo_index

let update () =
  log "update";
  let t = update_available_current (load_state ()) in
  let compilers = Path.G.compiler_list t.global in

  (* first update all the repo *)
  List.iter (fun (r,_) -> Repositories.update r) t.repositories;

  (* Display the new compilers available *)
  List.iter (fun (_, r) -> print_compilers compilers r) t.repositories;

  (* Update the pinned packages *)
  let pinned_updated =
    NV.Set.of_list (
      Utils.filter_map
        (function
          | n, Path p ->
              if mem_installed_package_by_name t n then
                let nv = find_installed_package_by_name t n in
                let build = Path.C.build t.compiler nv in
                if Dirname.exists build then
                  let o =
                    Run.read_command_output
                      [ "rsync"; "-arv"; "--delete"; p; Dirname.to_string build ] in
                  if List.length o > 4 then
                    Some nv
                  else
                    None
                else
                  None
              else
                None
          | _ -> None)
        (N.Map.bindings t.pinned)) in

  (* then update $opam/repo/index *)
  update_repo_index t;

  let updated =
    List.fold_left (fun accu (_,p) ->
      let updated = File.Updated.safe_read (Path.R.updated p) in
      (* we do not try to upgrade pinned packages *)
      let updated =
        NV.Set.filter (fun nv -> NV.Set.for_all (fun nvp -> NV.name nvp = NV.name nv) pinned_updated) updated in
      NV.Set.union updated accu;
    ) NV.Set.empty t.repositories in  

  print_updated t updated pinned_updated;

  let updated = NV.Set.union pinned_updated updated in

  (* update $opam/$oversion/reinstall *)
  Path.G.fold_compiler (fun () compiler ->
    let installed = File.Installed.safe_read (Path.C.installed compiler) in
    let reinstall = File.Reinstall.safe_read (Path.C.reinstall compiler) in
    let reinstall = 
      NV.Set.fold (fun nv reinstall ->
        if NV.Set.mem nv installed then
          NV.Set.add nv reinstall
        else
          reinstall
      ) updated reinstall in
    if not (NV.Set.is_empty reinstall) then
      File.Reinstall.write (Path.C.reinstall compiler) reinstall
  ) () t.global;

  (* XXX: we could have a special index for compiler descriptions as
  well, but that's become a bit too heavy *)
  List.iter (fun (r,p) ->
    let comps = Path.R.compiler_list p in
    let comp_dir = Path.G.compiler_dir t.global in
    OCaml_V.Set.iter (fun o ->
      let comp_f = Path.R.compiler p o in
      Filename.link_in comp_f comp_dir
    ) comps
  ) t.repositories;
  (* Check all the dependencies exist *)
  let available = get_available_current t in
  let t = update_available_current (load_state ()) in
  let has_error = ref false in
  NV.Set.iter (fun nv ->
    let opam = File.OPAM.read (Path.G.opam t.global nv) in
    let name = File.OPAM.name opam in
    let version = File.OPAM.version opam in
    if nv <> NV.create name version then
      (Globals.error
        "The file %s is not consistent with the package %s (%s)"
        (Filename.to_string (Path.G.opam t.global nv))
        (N.to_string name)
        (V.to_string version);
      has_error := true);
    let depends = File.OPAM.depends opam in
    let depopts = File.OPAM.depopts opam in
    List.iter (List.iter (fun ((d,_),_) ->
      match find_available_package_by_name t (N.of_string d) with
        | None   ->
            let _ = Globals.error
              "Package %s depends on the unknown package %s"
              (N.to_string (NV.name nv)) d in
            has_error := true
        | Some _ -> ()
    )) (depends @ depopts)
  ) available;
  if !has_error then
    Globals.exit 66

let install_conf_ocaml () =
  log "installing conf-ocaml";
  let t = load_state () in
  let name = N.of_string Globals.default_package in
  let version = V.of_string (Alias.to_string (File.Config.ocaml_version t.config)) in
  let nv = NV.create name version in
  (* .opam *)
  let opam = File.OPAM.create nv in
  File.OPAM.write (Path.G.opam t.global nv) opam;
  (* description *)
  let descr = File.Descr.create "Compiler configuration flags" in
  File.Descr.write (Path.G.descr t.global nv) descr;
  (* .config *)
  let vars = List.map
    (fun (s,p) -> Variable.of_string s, S (Dirname.to_string p))
    [
      ("prefix", Path.C.root t.compiler);
      ("lib", Path.C.lib_dir t.compiler);
      ("bin", Path.C.bin t.compiler);
      ("doc", Path.C.doc_dir t.compiler);
    ] in
  let config = File.Dot_config.create vars in
  File.Dot_config.write (Path.C.config t.compiler name) config;
  (* installed *)
  let installed_p = Path.C.installed t.compiler in
  let installed = File.Installed.safe_read installed_p in
  let installed = NV.Set.add nv installed in
  File.Installed.write installed_p installed;
  (* stublibs *)
  let stublibs = Path.C.stublibs t.compiler in
  Dirname.mkdir stublibs

(* Return the contents of a fully qualified variable *)
let contents_of_variable t v =
  let name = Full_variable.package v in
  let var = Full_variable.variable v in
  let installed = mem_installed_package_by_name t name in
  if var = Variable.enable && installed then
    S "enable"
  else if var = Variable.enable && not installed then
    S "disable"
  else if var = Variable.installed then
    B installed
  else if not installed then
    Globals.error_and_exit "Package %s is not installed" (N.to_string name)
  else begin
    let c = File.Dot_config.safe_read (Path.C.config t.compiler name) in
    try match Full_variable.section v with
      | None   -> File.Dot_config.variable c var
      | Some s -> File.Dot_config.Section.variable c s var
    with Not_found ->
      Globals.error_and_exit "%s is not defined" (Full_variable.to_string v)
  end

(* Substitute the file contents *)
let substitute_file t f =
  let f = Filename.of_basename f in
  let src = Filename.add_extension f "in" in
  let contents = File.Subst.read src in
  let newcontents = File.Subst.replace contents (contents_of_variable t) in
  File.Subst.write f newcontents

(* Substitue the string contents *)
let substitute_string t s =
  File.Subst.replace_string s (contents_of_variable t)

let create_default_compiler_description t =
  let ocaml_version = OCaml_V.of_string Globals.default_compiler_version in
  let mk name = ((name,None),None) in
  let f =
    File.Comp.create_preinstalled
      ocaml_version
      (if !Globals.base_packages then
        [ mk "base-unix"; mk "base-bigarray"; mk "base-threads" ]
       else
        [])
      [ ("CAML_LD_LIBRARY_PATH", "+=", Dirname.to_string (Path.C.stublibs t.compiler))] in
  let comp = Path.G.compiler t.global ocaml_version in
  File.Comp.write comp f

let add_alias t alias ocaml_version =
  log "adding alias %s %s" (Alias.to_string alias) (OCaml_V.to_string ocaml_version);
  let aliases_f = Path.G.aliases t.global in
  let aliases = File.Aliases.safe_read aliases_f in
  if not (List.mem_assoc alias aliases) then begin
    (* Install the initial package and reload the global state *)
    install_conf_ocaml ();
    (* Update the list of aliases *)
    File.Aliases.write aliases_f ((alias, ocaml_version) :: aliases);
  end

(* We assume that we have the right ocaml-version in $opam/config. Then we:
   - create $opam/$alias
   - compiles and install $opam/compiler/$descr.comp *)
let init_ocaml alias ocaml_version =
  log "init_ocaml %s %s" (Alias.to_string alias) (OCaml_V.to_string ocaml_version);
  let t = load_state () in
  let alias_p = Path.C.create alias in
  let aliases = t.aliases in

  if not (Dirname.exists (Path.C.root alias_p)) then begin

    Dirname.mkdir (Path.C.root alias_p);
    add_alias t alias ocaml_version;
    let t = load_state () in

    if ocaml_version = OCaml_V.of_string Globals.default_compiler_version then begin

      (* we create a dummy compiler description file the the system-wide
         OCaml configuration *)
      create_default_compiler_description t;

    end else try
      let comp_f = Path.G.compiler t.global ocaml_version in
      if not (Filename.exists comp_f) then begin
        Globals.msg
          "  %S is not a valid compiler description. The available compilers descriptions are:\n"
          (OCaml_V.to_string ocaml_version);
        OCaml_V.Set.iter
          (fun v -> Globals.msg "    - %s\n" (OCaml_V.to_string v))
          (Path.G.compiler_list t.global);
        Globals.exit 2
      end;
      let comp = File.Comp.read comp_f in
      if not (File.Comp.preinstalled comp) then begin

        (* Install the compiler *)
        let comp_src = File.Comp.src comp in
        let build_dir = Path.C.build_ocaml alias_p in
        Run.download comp_src (Dirname.to_string build_dir);
        let patches = File.Comp.patches comp in
        List.iter (fun f -> Run.download f (Dirname.to_string build_dir)) patches;
        Run.in_dir
          (Dirname.to_string build_dir)
          (fun () ->
            let patches = List.map Stdlib_filename.basename patches in
            List.iter Run.patch patches);
        let err =
          if File.Comp.configure comp @ File.Comp.make comp <> [] then
            Dirname.exec build_dir
              [ ( "./configure" :: File.Comp.configure comp )
                @ [ "-prefix";  Dirname.to_string (Path.C.root alias_p) ]
              (*-bindir %s/bin -libdir %s/lib -mandir %s/man*)
              (* NOTE In case it exists 2 '-prefix', in general the script
                 ./configure will only consider the last one, others will be
                 discarded. *)
              ; ( "make" :: File.Comp.make comp )
              ; [ "make" ; "install" ]
              ]
          else
            let builds =
              List.map (List.map (substitute_string t)) (File.Comp.build comp) in
            Dirname.exec build_dir builds
        in
        if err <> 0 then
          Globals.error_and_exit
            "The compilation of compiler version %s failed"
            (OCaml_V.to_string ocaml_version)
      end
    with e -> 
      if not !Globals.debug then
      Dirname.rmdir (Path.C.root alias_p);
      File.Aliases.write (Path.G.aliases t.global) aliases;
      raise e
  end

let indent_left s nb =
  let nb = nb - String.length s in
  if nb <= 0 then
    s
  else
    s ^ String.make nb ' '

let indent_right s nb =
  let nb = nb - String.length s in
  if nb <= 0 then
    s
  else
    String.make nb ' ' ^ s

let s_not_installed = "--"

let list print_short =
  log "list";
  let t = load_state () in
  (* Get all the installed packages *)
  let installed = File.Installed.read (Path.C.installed t.compiler) in
  let map, max_n, max_v =
    NV.Set.fold
      (fun nv (map, max_n, max_v) ->
        let name = NV.name nv in
        let version = NV.version nv in
        if
          N.Map.mem name map (* If the packet has been processed yet *)
          &&
          fst (N.Map.find name map) <> None
            (* If moreover the version processed was the version that is installed.
               NB at the time of writing there is at most only 1 [version]
               installed for a given [name]. *)
        then
          map, max_n, max_v
        else
          let is_installed = NV.Set.mem nv installed in
          let descr_f = File.Descr.safe_read (Path.G.descr t.global nv) in
          let synopsis = File.Descr.synopsis descr_f in
          let map = N.Map.add name ((if is_installed then Some version else None), synopsis) map in
          let max_n = max max_n (String.length (N.to_string name)) in
          let max_v = if is_installed then max max_v (String.length (V.to_string version)) else max_v in
          map, max_n, max_v)
      t.available
      (N.Map.empty, min_int, String.length s_not_installed)
  in
  N.Map.iter (
    if print_short then
      fun name _ -> Globals.msg "%s " (N.to_string name)
    else
      fun name (version, description) ->
        let version = match version with
          | None   -> s_not_installed
          | Some v -> V.to_string v in
        Globals.msg "%s  %s  %s\n"
          (indent_left (N.to_string name) max_n)
          (indent_right version max_v)
          description) map

let info package =
  log "info %s" (N.to_string package);
  let t = load_state () in

  let o_v =
    let installed = File.Installed.read (Path.C.installed t.compiler) in
    try Some (V.Set.choose_one (N.Map.find package (NV.to_map installed)))
    with Not_found -> None in

  let v_set =
    let v_set =
      try Path.G.available_versions t.global package
      with Not_found ->
        Globals.error_and_exit "unknown package %s" (N.to_string package) in
    match o_v with
      | None   -> v_set
      | Some v -> V.Set.remove v v_set in

  let installed_version = match o_v with
    | None   -> []
    | Some v -> [ "installed-version", V.to_string v ] in

  let available_versions =
    match List.map V.to_string (V.Set.elements v_set) with
    | []  -> []
    | [v] -> [ "available-version" , v ]
    | l   -> [ "available-versions", String.concat ", " l ] in

  let libraries, syntax = match o_v with
    | None   -> [], []
    | Some v ->
        let opam = File.OPAM.read (Path.G.opam t.global (NV.create package v)) in
        let libraries = match File.OPAM.libraries opam with
          | [] -> []
          | l  -> [ "libraries", String.concat ", " (List.map Section.to_string l) ] in
        let syntax = match File.OPAM.syntax opam with
          | [] -> []
          | l  -> [ "syntax", String.concat ", " (List.map Section.to_string l) ] in
        libraries, syntax in

  List.iter
    (fun (tit, desc) -> Globals.msg "%20s: %s\n" tit desc)
    ( [ "package", N.to_string package ]
     @ installed_version
     @ available_versions
     @ libraries
     @ syntax
     @ let latest = match o_v with
         | Some v -> Some v
         | None   ->
             try Some (V.Set.max_elt v_set)
             with Not_found -> None in
       let descr =
         match latest with
         | None   -> File.Descr.empty
         | Some v ->
             File.Descr.safe_read (Path.G.descr t.global (NV.create package v)) in
       [ "description", File.Descr.full descr ]
    )

let confirm fmt =
  Printf.kprintf (fun msg ->
    Globals.msg "%s [Y/n] " msg;
    if not !Globals.yes then
      match read_line () with
      | "y" | "Y"
      | "" -> true
      | _  -> false
    else
      true
  ) fmt

let proceed_toinstall t nv =
  Globals.msg "Installing %s ...\n" (NV.to_string nv);

  let t = load_state () in
  let name = NV.name nv in
  let opam_f = Path.G.opam t.global nv in
  let opam = File.OPAM.read opam_f in
  let config_f = Path.C.build_config t.compiler nv in
  let config = File.Dot_config.safe_read config_f in
  let install_f = Path.C.build_install t.compiler nv in
  let install = File.Dot_install.safe_read install_f in

  Dirname.chdir (Path.C.build t.compiler nv);

  (* check that libraries and syntax extensions specified in .opam and
     .config are in sync *)
  let check kind config_sections opam_sections =
    List.iter (fun cs ->
      if not (List.mem cs opam_sections) then
        Globals.error_and_exit "The %s %s does not appear in %s"
          kind (Section.to_string cs) (Filename.to_string opam_f)
    ) config_sections;
    List.iter (fun os ->
      if not (List.mem os config_sections) then
        Globals.error_and_exit "The %s %s does not appear in %s"
          kind (Section.to_string os) (Filename.to_string config_f)
    ) opam_sections in
  if not (Filename.exists config_f) &&
    (File.OPAM.libraries opam <> [] || File.OPAM.syntax opam <> []) then
    Globals.error_and_exit
      "%s does not exists but %s defines some libraries and syntax extensions"
      (Filename.to_string config_f)
      (Filename.to_string opam_f);
  check "library"
    (File.Dot_config.Library.available config)
    (File.OPAM.libraries opam);
  check "syntax"
    (File.Dot_config.Syntax.available config)
    (File.OPAM.syntax opam);

  (* check that depends (in .opam) and requires (in .config) fields
     are in almost in sync *)
  (* NOTES: the check is partial as we don't know which clause is valid
     in depends (XXX there is surely a way to get it from the solver) *)
  let local_sections = File.Dot_config.Section.available config in
  let libraries_in_opam =
    List.fold_left (fun accu l ->
      List.fold_left (fun accu ((n,_),_) ->
        let n = N.of_string n in
        let nv = find_installed_package_by_name t n in
        let opam = File.OPAM.read (Path.G.opam t.global nv) in
        let libs = File.OPAM.libraries opam in
        let syntax = File.OPAM.syntax opam in
        List.fold_right Section.Set.add (libs @ syntax) accu
      ) accu l
    ) Section.Set.empty (File.OPAM.depends opam) in
  let libraries_in_config =
    List.fold_left (fun accu s ->
      List.fold_left (fun accu r ->
        Section.Set.add r accu
      ) accu (File.Dot_config.Section.requires config s)
    ) Section.Set.empty local_sections in
  Section.Set.iter (fun s ->
    if not (List.mem s local_sections)
    && not (Section.Set.mem s libraries_in_opam) then
      let config_f = Filename.to_string (Path.C.build_config t.compiler nv) in
      let opam_f = Filename.to_string (Path.G.opam t.global nv) in
      let local_sections = List.map Section.to_string local_sections in
      let opam_sections = List.map Section.to_string (Section.Set.elements libraries_in_opam) in
      Globals.error_and_exit
        "%s appears as a library dependency in %s, but:\n\
             - %s defines the libraries {%s}\n\
             - Packages in %s defines the libraries {%s}"
        (Section.to_string s) config_f
        config_f (String.concat ", " local_sections)
        opam_f (String.concat ", " opam_sections)
  ) libraries_in_config;

  (* .install *)
  File.Dot_install.write (Path.C.install t.compiler name) install;

  (* .config *)
  File.Dot_config.write (Path.C.config t.compiler name) config;

  (* lib *)
  let lib = Path.C.lib t.compiler name in
  List.iter (fun f -> Filename.copy_in f lib) (File.Dot_install.lib install);

  (* bin *)
  List.iter (fun (src, dst) ->
    let dst = Path.C.bin t.compiler // (Basename.to_string dst) in
    Filename.copy src dst
  ) (File.Dot_install.bin install);

  (* misc *)
  List.iter
    (fun (src, dst) ->
      if Filename.exists dst && confirm "Overwriting %s ?" (Filename.to_string dst) then
        Filename.copy src dst
      else begin
        Globals.msg "Installing %s to %s.\n" (Filename.to_string src) (Filename.to_string dst);
        if confirm "Continue ?" then
          Filename.copy src dst
      end
    ) (File.Dot_install.misc install)

let proceed_todelete t nv =
  log "deleting %s" (NV.to_string nv);
  let name = NV.name nv in

  (* Run the remove script *)
  let opam = File.OPAM.read (Path.G.opam t.global nv) in
  let remove = List.map (List.map (substitute_string t)) (File.OPAM.remove opam) in
  let root_remove = 
    let p_build = Path.C.build t.compiler nv in
    if Dirname.exists p_build then
      p_build
    else
      let () = Globals.warning "the folder '%s' does not exist anymore" (Dirname.to_string p_build) in
      Path.G.root t.global in
  (* We try to run the remove scripts in the folder where it was extracted
     If it does not exist, we don't really care. *)
  let err = Dirname.exec ~add_to_path:[Path.C.bin t.compiler] root_remove remove in
  if err <> 0 then
    Globals.error_and_exit "Cannot uninstall %s" (NV.to_string nv);

  (* Remove the libraries *)
  Dirname.rmdir (Path.C.lib t.compiler name);

  (* Remove the binaries *)
  let install = File.Dot_install.safe_read (Path.C.install t.compiler name) in
  List.iter (fun (_,dst) ->
    let dst = Path.C.bin t.compiler // (Basename.to_string dst) in
    Filename.remove dst
  ) (File.Dot_install.bin install);

  (* Remove the misc files *)
  List.iter (fun (_,dst) ->
    if Filename.exists dst then begin
      Globals.msg "Removing %s." (Filename.to_string dst);
      if confirm "Continue ?" then
        Filename.remove dst
    end
  ) (File.Dot_install.misc install);

  (* Remove .config and .install *)
  Filename.remove (Path.C.install t.compiler name);
  Filename.remove (Path.C.config t.compiler name)

let get_archive t nv =
  log "get_archive %s" (NV.to_string nv);
  let name = NV.name nv in
  let repo = N.Map.find name t.repo_index in
  let repo_p = find_repository_path t repo in
  let repo = find_repository t repo in
  Repositories.download repo nv;
  let src = Path.R.archive repo_p nv in
  let dst = Path.G.archive t.global nv in
  Filename.link src dst;
  dst

type env = {
  add_to_env : (string * string) list;
  add_to_path: dirname;
  old_env    : (string * string) list;
  new_env    : (string * string) list;
}

let expand_env t env =
  List.map (fun (ident, symbol, string) ->
    let string = substitute_string t string in
    let clean_env () = try Utils.reset_env_value (Sys.getenv ident) with _ -> [] in
    match symbol with
    | "="  -> (ident, string)
    | "+=" -> (ident, String.concat ":" (string :: clean_env ()))
    | "=+" -> (ident, String.concat ":" (clean_env () @ [string]))
    | _    -> failwith (Printf.sprintf "expand_env: %s is an unknown symbol" symbol)
  ) env

(* XXX: We should get the ones defined in the dependents packages as well *)
let get_env t =
  let ocaml_version = current_ocaml_version t in 
  let comp_f = Path.G.compiler t.global ocaml_version in
  let comp = File.Comp.read comp_f in

  let add_to_path = Path.C.bin t.compiler in
  let new_path = "PATH", "+=", Dirname.to_string add_to_path in
  let add_to_env = File.Comp.env comp in
  let new_env = new_path :: add_to_env in

  let old_path = "PATH", "=", try Sys.getenv "PATH" with _ -> "" in
  let old_env = old_path :: List.map (fun (k,_,_) -> k, "=", try Sys.getenv k with _ -> "") add_to_env in

  let add_to_env = expand_env t add_to_env in
  let old_env = expand_env t old_env in
  let new_env = expand_env t new_env in

  { add_to_env; add_to_path; old_env; new_env }

let print_env env =
  List.iter (fun (k,v) ->
    Globals.msg "%s=%s\n" k v
  ) env.new_env

<<<<<<< HEAD
let pinned_path t nv =
  let name = NV.name nv in
  if N.Map.mem name t.pinned then
    match N.Map.find name t.pinned with
    | Path p -> Some p
    | _      -> None
  else
    None

let proceed_tochange t nv_old nv =
=======
let rec proceed_tochange t nv_old nv =
>>>>>>> 861e0a02
  (* First, uninstall any previous version *)
  (match nv_old with
  | Some nv_old -> proceed_todelete t nv_old
  | None        -> ());

  (* Then, untar the archive *)
  let p_build = Path.C.build t.compiler nv in
  Dirname.rmdir p_build;
  (match pinned_path t nv with
  | None   -> Filename.extract (get_archive t nv) p_build
  | Some p ->
      log "rsyncing locally instead of downloading the archive";
      Dirname.mkdir p_build;
      let err = Dirname.exec p_build [ ["rsync"; "-ar"; p; "."] ] in
      log "rsync should be done";
      if err <> 0 then
        Globals.error_and_exit "Cannot rsync with %s" p);

  let opam = File.OPAM.read (Path.G.opam t.global nv) in

  (* Substitute the configuration files. We should be in the right
     directory to get the correct absolute path for the substitution
     files (see [substitute_file] and [Filename.of_basename]. *)
  Dirname.chdir (Path.C.build t.compiler nv);
  List.iter (substitute_file t) (File.OPAM.substs opam);

  (* Get the env variables set up in the compiler description file *)
  let env = get_env t in

  (* Generate an environnement file *)
  let env_f = Path.C.build_env t.compiler nv in
  File.Env.write env_f env.new_env;
  let old_env_f = Path.C.build_old_env t.compiler nv in
  File.Env.write old_env_f env.old_env;

  (* Call the build script and copy the output files *)
  let commands = List.map (List.map (substitute_string t))
    (File.OPAM.build opam) in
  let commands_s = List.map (fun cmd -> String.concat " " cmd)  commands in
  Globals.msg "[%s] Build commands:\n  %s\n"
    (NV.to_string nv)
    (String.concat "\n  " commands_s);
  let err =
    Dirname.exec
      ~add_to_env:env.add_to_env
      ~add_to_path:[env.add_to_path]
      p_build
      commands in
  if err = 0 then
    try proceed_toinstall t nv
    with e ->
      Globals.error "while copying some files of %S" (NV.to_string nv);
      proceed_todelete t nv;
      raise e
  else (
    proceed_todelete t nv;
    (match nv_old with 
      | Some nv_old -> 
        if nv_old = nv then 
          Globals.error "Recompilation failed" 
        else 
          (* try to restore the previous erased [nv_old] version *)
          (try proceed_tochange t None nv_old with
            | _ -> 
              Globals.error "Restoration of previous version failed" 
                (* determine if it is because some dependencies have been deleted or not... *))
      | None -> ());
    Globals.error_and_exit
      "Compilation failed with error %d" err
  )

(* We need to clean-up things before recompiling. *)
let proceed_torecompile t nv =
  proceed_tochange t (Some nv) nv

let debpkg_of_nv action t nv =
  let opam = File.OPAM.read (Path.G.opam t.global nv) in
  let installed =
    (action <> `upgrade || not (NV.Set.mem nv t.reinstall))
    && NV.Set.mem nv t.installed in
  File.OPAM.to_package opam installed

type version_constraint = 
  | V_any of name * V.Set.t (* versions available *) * version option (* version installed *)
  | V_eq of name * version

let string_of_version_constraint = function
  | V_any (n,s,i) ->
      Printf.sprintf
        "{name=%s available=%s installed=%s}"
        (N.to_string n)
        (V.Set.to_string s)
        (match i with None -> "<none>" | Some v -> V.to_string v)
  | V_eq (n,v) ->
      Printf.sprintf "{name=%s version=%s}" (N.to_string n) (V.to_string v)

module Heuristic = struct

  let vpkg_of_n op name = (N.to_string name, None), op

  let vpkg_of_n_op op name v = vpkg_of_n (Some (op, V.to_string v)) name

  let vpkg_eq = "="
  let vpkg_of_nv_eq = vpkg_of_n_op vpkg_eq
  let vpkg_of_nv_ge = vpkg_of_n_op ">="
  let vpkg_of_nv_le = vpkg_of_n_op "<="
  let vpkg_of_nv_any = vpkg_of_n None

  let v_any _ _ = vpkg_of_nv_any
  let v_eq _ set n = vpkg_of_nv_eq n (V.Set.max_elt set)
  let v_ge _ set n = vpkg_of_nv_ge n (V.Set.max_elt set)
  let v_eq_opt v set n = vpkg_of_nv_eq n (match v with None -> V.Set.max_elt set | Some v -> v)

  let get_installed t f_h =
    let available = NV.to_map (get_available_current t) in
    N.Map.mapi
      (fun n v -> f_h (Some (V.Set.choose_one v)) (N.Map.find n available) n)
      (NV.to_map t.installed)

  let get_packages t ocaml_version f_h = 
    let comp_f = Path.G.compiler t.global ocaml_version in
    let comp = File.Comp.read comp_f in
    let available = NV.to_map (get_available_current t) in
    if (* check that all packages in [comp] are in [available] *)
      List.fold_left
        (fun b -> function
          | (name, _), None ->
              if N.Map.mem (N.of_string name) available then b else
                let _ = Globals.error "Package %s not found" name in
                true
          | _ -> b)
        false
        (File.Comp.packages comp)
    then Globals.exit 66;
    List.rev_map 
      (function 
        | (name, _), None ->
            let name = N.of_string name in
            f_h None (N.Map.find name available) name
        | n, v -> n, v)
      (File.Comp.packages comp)

  let apply f_heuristic = 
    List.map
      (function 
        | V_any (n, set, v) -> f_heuristic v set n
        | V_eq (n, v) -> vpkg_of_nv_eq n v)

  let unknown_package name =
    Globals.error_and_exit "Unable to locate package %S\n" (N.to_string name)

  (* transform a name into:
     - <name, installed version> package
     - <$n,$v> package when name = $n.$v *)
  let nv_of_names t =
    let available = NV.to_map (get_available_current t) in
    let installed = NV.to_map t.installed in
    List.map
      (fun name -> 
        if N.Map.mem name available then begin
          let set = N.Map.find name available in
          if N.Map.mem name installed then
            let version = V.Set.choose_one (N.Map.find name installed) in
            V_any (name, set, Some version)
          else 
            V_any (name, set, None)
        end else
          (* consider 'name' to be 'name.version' *)
          let nv =
            try NV.of_string (N.to_string name)
            with Not_found -> unknown_package name in
          let sname = NV.name nv in
          let sversion = NV.version nv in
          Globals.msg
            "Package %s not found, looking for package %s version %s\n"
            (N.to_string name) (N.to_string sname) (V.to_string sversion);
          if N.Map.mem sname available
            && V.Set.mem sversion (N.Map.find sname available) then
            V_eq (sname, sversion)
          else
            unknown_package sname)

  let apply_solution t sol = 
(*    Globals.msg "The following solution has been found:\n"; *)
      print_solution sol;
      let continue =
        if Solver.delete_or_update sol then
          confirm "Continue ?"
        else
          true in

      if continue then (

        let installed = ref t.installed in
        let write_installed () =
          File.Installed.write (Path.C.installed t.compiler) !installed in

        (* Delete some packages *)
        (* In case of errors, we try to keep the list of installed packages up-to-date *)
        List.iter
          (fun nv ->
            if NV.Set.mem nv !installed then begin
              proceed_todelete t nv;
              installed := NV.Set.remove nv !installed;
              write_installed ()
            end)
          sol.to_remove;

        (* Install or recompile some packages on the child process *)
        let child n =
          let t = load_state () in
          match action n with
          | To_change (o, nv) -> proceed_tochange t o nv
          | To_recompile nv   -> proceed_torecompile t nv
          | To_delete _       -> assert false in

        let pre _ = () in

        (* Update the installed file in the parent process *)
        let post n = match action n with
        | To_delete _    -> assert false
        | To_recompile _ -> ()
        | To_change (None, nv) ->
            installed := NV.Set.add nv !installed;
            write_installed ()
        | To_change (Some o, nv)   ->
            installed := NV.Set.add nv (NV.Set.remove o !installed);
            write_installed () in

        let error n =
          let f msg nv =
            Globals.error_and_exit "Command failed while %s %s" msg (NV.to_string nv) in
          match action n with
          | To_change (Some _, nv) -> f "upgrading/downgrading" nv
          | To_change (None, nv)   -> f "installing" nv
          | To_recompile nv        -> f "recompiling" nv
          | To_delete _            -> assert false in

        let cores = File.Config.cores t.config in
        try PA_graph.Parallel.iter cores sol.to_add ~pre ~child ~post
        with PA_graph.Parallel.Errors n -> List.iter error n
      )

  let resolve action_k t l_request =
    let available = get_available_current t in

    let l_pkg = NV.Set.fold (fun nv l -> debpkg_of_nv action_k t nv :: l) available [] in

    match
      List.fold_left 
        (function 
          | None -> fun request -> 
            (match 
                Solver.resolve
                  (Solver.U l_pkg) 
                  request
                  (if action_k = `upgrade then t.reinstall else NV.Set.empty) 
             with
               | None     -> let _ = log "heuristic with no solution" in None
               | Some sol -> Some (apply_solution t sol))
          | Some acc -> fun _ -> Some acc) None l_request
    with
      | None -> Globals.msg "No solution has been found.\n"
      | Some sol -> sol
end

let init repo alias ocaml_version cores =
  log "init %s" (Repository.to_string repo);
  let root = Path.G.create () in
  let config_f = Path.G.config root in
  if Filename.exists config_f then
    Globals.error_and_exit "%s already exist" (Filename.to_string config_f)
  else try
    let opam_version = OPAM_V.of_string Globals.opam_version in
    let config = File.Config.create opam_version [repo] alias cores in
    let repo_p = Path.R.create repo in
    (* Create (possibly empty) configuration files *)
    File.Config.write config_f config;
    File.Repo_index.write (Path.G.repo_index root) N.Map.empty;
    File.Repo_config.write (Path.R.config repo_p) repo;
    Repositories.init repo;
    Dirname.mkdir (Path.G.opam_dir root);
    Dirname.mkdir (Path.G.descr_dir root);
    Dirname.mkdir (Path.G.archive_dir root);
    Dirname.mkdir (Path.G.compiler_dir root);
    init_ocaml alias ocaml_version;
    update ();
    let t = update_available_current (load_state ()) in
    let wish_install = Heuristic.get_packages t ocaml_version Heuristic.v_any in
    Heuristic.resolve `init t
      [ { wish_install
        ; wish_remove = [] 
        ; wish_upgrade = [] } ];
    let env = get_env (load_state ()) in
    print_env env

  with e ->
    if not !Globals.debug then
      Dirname.rmdir (Path.G.root root);
    raise e

let install names =
  log "install %s" (N.Set.to_string names);
  let t = update_available_current (load_state ()) in
  let map_installed = NV.to_map t.installed in

  let pkg_skip, pkg_new = N.Set.partition (fun name -> N.Map.mem name map_installed) names in

  (* Display a message if at least one package is already installed *)
  N.Set.iter 
    (fun name ->
      Globals.msg
        "Package %s is already installed (current version is %s)\n"
        (N.to_string name)
        (V.to_string (V.Set.choose_one (N.Map.find name map_installed))))
    pkg_skip;

  let pkg_new = Heuristic.nv_of_names t (N.Set.elements pkg_new) in

  (* Display a warning if at least one package contains
     dependencies to some unknown packages *)
  List.iter 
    (let available = NV.to_map (get_available_current t) in
     fun v_cstr ->
       match
         match v_cstr with
           | V_any (_, _, Some _) -> None (* We skip. An already installed package satisfies the dependency property. *)
           | V_any (n, s, None) -> Some (n, V.Set.choose s)
           | V_eq (n, v) -> Some (n, v)
       with
         | None -> ()
         | Some (n, v) -> 
           let opam = File.OPAM.read (Path.G.opam t.global (NV.create n v)) in
           let f_warn = 
             List.iter
               (fun ((n, _), _) -> 
                 if not (N.Map.mem (N.of_string n) available) then
                   Globals.warning "unknown package %S" n) in
           List.iter (List.iter f_warn)
             [ File.OPAM.depends opam
             ; File.OPAM.depopts opam ];
           f_warn (File.OPAM.conflicts opam))
    pkg_new;

  let pkg_installed = 
    N.Map.values (Heuristic.get_installed t (fun v set name -> V_any (name, set, v))) in

  Heuristic.resolve `install t
    (List.map 
       (fun (f_new, f_installed) -> 
         { wish_install = Heuristic.apply f_new pkg_new @ Heuristic.apply f_installed pkg_installed
         ; wish_remove  = []
         ; wish_upgrade = [] })
       (let open Heuristic in
        [ v_eq, v_eq_opt
        ; v_any, v_eq_opt
        ; v_eq, v_eq
        ; v_any, v_eq
        ; v_any, v_any ]))

let remove names =
  log "remove %s" (N.Set.to_string names);
  if N.Set.mem (N.of_string Globals.default_package) names then
    Globals.error_and_exit "Package %s can not be removed" Globals.default_package;
  let names = N.Set.elements names in
  let t = update_available_current (load_state ()) in
  let universe = Solver.U (NV.Set.fold (fun nv l -> (debpkg_of_nv `remove t nv) :: l) (get_available_current t) []) in
  let choose_any_v nv = 
    let n, v = match nv with 
      | V_any (n, set, None) -> n, V.Set.choose set
      | V_any (n, _, Some v)
      | V_eq (n, v) -> n, v in 
    NV.create n v in
  let wish_remove = Heuristic.nv_of_names t names in
  log "wish_remove=%s" (String.concat " " (List.map string_of_version_constraint wish_remove));
  let depends =
    Solver.filter_forward_dependencies universe
      (Solver.P (List.rev_map
                   (fun nv -> debpkg_of_nv `remove t (choose_any_v nv)) 
                   wish_remove)) in
  let depends = NV.Set.of_list (List.rev_map NV.of_dpkg depends) in
  log "depends=%s" (NV.Set.to_string depends);
  let heuristic_apply = 
    let installed = List.filter (fun nv -> not (NV.Set.mem nv depends)) (NV.Set.elements t.installed) in
    fun f_heuristic ->
      List.rev_map (fun nv -> f_heuristic (NV.name nv) (NV.version nv)) installed in

  Heuristic.resolve `remove t
    (List.map 
       (let wish_remove = Heuristic.apply Heuristic.v_any wish_remove in
        fun f_h -> 
          { wish_install = heuristic_apply f_h
          ; wish_remove
          ; wish_upgrade = [] })
       [ Heuristic.vpkg_of_nv_eq
       ; fun n _ -> Heuristic.vpkg_of_nv_any n ])

let upgrade () =
  log "upgrade";
  let t = update_available_current (load_state ()) in
  Heuristic.resolve `upgrade t
    [ { wish_install = []
      ; wish_remove  = []
      ; wish_upgrade = N.Map.values (Heuristic.get_installed t Heuristic.v_ge) } ];
  Filename.remove (Path.C.reinstall t.compiler)

let upload upload repo =
  log "upload %s" (string_of_upload upload);
  let t = load_state () in
  let opam = File.OPAM.read upload.opam in
  let name = File.OPAM.name opam in
  let version = File.OPAM.version opam in
  let nv = NV.create name version in
  let repo = match repo with
  | None ->
      if N.Map.mem name t.repo_index then
        find_repository t (N.Map.find name t.repo_index)
      else
        Globals.error_and_exit "No repository found to upload %s" (NV.to_string nv)
  | Some repo -> find_repository t repo in
  let repo_p = List.assoc repo t.repositories in
  let upload_opam = Path.R.upload_opam repo_p nv in
  let upload_descr = Path.R.upload_descr repo_p nv in
  let upload_archives = Path.R.upload_archives repo_p nv in
  Filename.copy upload.opam upload_opam;
  Filename.copy upload.descr upload_descr;
  Filename.copy upload.archive upload_archives;
  Repositories.upload repo;
  Filename.remove upload_opam;
  Filename.remove upload_descr;
  Filename.remove upload_archives

(* Return the transitive closure of dependencies *)
let get_transitive_dependencies t names =
  let universe =
    Solver.U (List.map (debpkg_of_nv `config t) (NV.Set.elements t.installed)) in
  (* Compute the transitive closure of dependencies *)
  let pkg_of_name n = debpkg_of_nv `config t (find_installed_package_by_name t n) in
  let request = Solver.P (List.map pkg_of_name names) in
  let depends = Solver.filter_backward_dependencies universe request in
  List.map NV.of_dpkg depends

let config request =
  log "config %s" (string_of_config request);
  let t = load_state () in

  match request with
  (* Display the compiler environment variables *)
  | Env -> print_env (get_env t)

  (* List all the available variables *)
  | List_vars ->
      let configs =
        NV.Set.fold (fun nv l ->
          let file = Path.C.config t.compiler (NV.name nv) in
          (nv, File.Dot_config.safe_read file) :: l
        ) t.installed [] in
      let variables =
        List.fold_left (fun accu (nv, c) ->
          let name = NV.name nv in
          (* add all the global variables *)
          let globals =
            List.fold_left (fun accu v ->
              (Full_variable.create_global name v, File.Dot_config.variable c v) :: accu
            ) accu (File.Dot_config.variables c) in
          (* then add the local variables *)
          List.fold_left
            (fun accu n ->
              let variables = File.Dot_config.Section.variables c n in
              List.fold_left (fun accu v ->
                (Full_variable.create_local name n v,
                 File.Dot_config.Section.variable c n v) :: accu
              ) accu variables
            ) globals (File.Dot_config.Section.available c)
        ) [] configs in
      List.iter (fun (fv, contents) ->
        Globals.msg "%-20s : %s\n"
          (Full_variable.to_string fv)
          (string_of_variable_contents contents)
      ) (List.rev variables)

  | Variable v ->
      let contents = contents_of_variable t v in
      Globals.msg "%s\n" (string_of_variable_contents contents)

  | Subst fs -> List.iter (substitute_file t) fs

  | Includes (is_rec, names) ->
      let deps =
        if is_rec then
          List.map NV.name (get_transitive_dependencies t names)
        else
          names in
      let includes =
        List.fold_left (fun accu n ->
          "-I" :: Dirname.to_string (Path.C.lib t.compiler n) :: accu
        ) [] deps in
      Globals.msg "%s\n" (String.concat " " includes)

  | Compil c ->
      let oversion = current_ocaml_version t in
      let comp = File.Comp.read (Path.G.compiler t.global oversion) in
      let names =
        List.filter
          (fun n -> NV.Set.exists (fun nv -> NV.name nv = n) t.installed)
          (List.map (function (n, _), _ -> N.of_string n) (File.Comp.packages comp))
        @ List.map Full_section.package c.options in
      (* Compute the transitive closure of package dependencies *)
      let package_deps =
        if c.is_rec then
          List.map NV.name (get_transitive_dependencies t names)
        else
          names in
      (* Map from libraries to package *)
      (* NOTES: we check that the set of packages/libraries given on
         the command line is consistent, ie. there isn't two libraries
         with the same name in the transitive closure of
         depedencies *)
      let library_map =
        List.fold_left (fun accu n ->
          let nv = find_installed_package_by_name t n in
          let opam = File.OPAM.read (Path.G.opam t.global nv) in
          let sections = (File.OPAM.libraries opam) @ (File.OPAM.syntax opam) in
          List.iter (fun s ->
            if Section.Map.mem s accu then
              Globals.error_and_exit "Conflict: the library %s appears in %s and %s"
                (Section.to_string s)
                (N.to_string n)
                (N.to_string (Section.Map.find s accu))
          ) sections;
          List.fold_left (fun accu s -> Section.Map.add s n accu) accu sections
        ) Section.Map.empty package_deps in
      (* Compute the transitive closure of libraries dependencies *)
      let library_deps =
        let graph = Section.G.create () in
        let todo = ref Section.Set.empty in
        let add_todo s =
          if Section.Map.mem s library_map then
            todo := Section.Set.add s !todo
          else
            Globals.error_and_exit "Unbound section %S" (Section.to_string s) in
        let seen = ref Section.Set.empty in
        (* Init the graph with vertices from the command-line *)
        (* NOTES: we check that [todo] is initialized before the [loop] *)
        List.iter (fun s ->
          let name = Full_section.package s in
          let sections = match Full_section.section s with
            | None   ->
                let config = File.Dot_config.safe_read (Path.C.config t.compiler name) in
                File.Dot_config.Section.available config
            | Some s -> [s] in
          List.iter (fun s ->
            Section.G.add_vertex graph s;
            add_todo s;
          ) sections
        ) c.options;
        (* Also add the [requires] field of the compiler description *)
        List.iter (fun s ->
          Section.G.add_vertex graph s;
          add_todo s
        ) (File.Comp.requires comp);
        (* Least fix-point to add edges and missing vertices *)
        let rec loop () =
          if not (Section.Set.is_empty !todo) then
            let s = Section.Set.choose !todo in
            todo := Section.Set.remove s !todo;
            seen := Section.Set.add s !seen;
            let name = Section.Map.find s library_map in
            let config = File.Dot_config.safe_read (Path.C.config t.compiler name) in
            let childs = File.Dot_config.Section.requires config s in
            (* keep only the build reqs which are in the package dependency list
               and the ones we haven't already seen *)
            let childs =
              List.filter (fun s ->
                Section.Map.mem s library_map && not (Section.Set.mem s !seen)
              ) childs in
            List.iter (fun child ->
                Section.G.add_vertex graph child;
                Section.G.add_edge graph child s;
                todo := Section.Set.add child !todo;
            ) childs;
            loop ()
        in
        loop ();
        let nodes = ref [] in
        Section.graph_iter (fun n -> nodes := n :: !nodes) graph;
        !nodes in
      let fn_comp = match c.is_byte, c.is_link with
        | true , true  -> File.Comp.bytelink
        | true , false -> File.Comp.bytecomp
        | false, true  -> File.Comp.asmlink
        | false, false -> File.Comp.asmcomp in
      let fn = match c.is_byte, c.is_link with
        | true , true  -> File.Dot_config.Section.bytelink
        | true , false -> File.Dot_config.Section.bytecomp
        | false, true  -> File.Dot_config.Section.asmlink
        | false, false -> File.Dot_config.Section.asmcomp in
      let strs =
        fn_comp comp ::
        List.fold_left (fun accu s ->
          let name = Section.Map.find s library_map in
          let config = File.Dot_config.read (Path.C.config t.compiler name) in
          fn config s :: accu
        ) [] library_deps in
      let output = String.concat " " (List.flatten strs) in
      log "OUTPUT: %S" output;
      Globals.msg "%s\n" output

let remote action =
  log "remote %s" (string_of_remote action);
  let t = load_state () in
  let repos = File.Config.repositories t.config in
  let update_config repos =
    let new_config = File.Config.with_repositories t.config repos in
    File.Config.write (Path.G.config t.global) new_config in
  match action with
  | List  ->
      let pretty_print r =
        Globals.msg "| %-10s| %-40s| %-10s |\n"
          (Repository.name r)
          (Repository.address r)
          (Repository.kind r) in
      let line = String.make 68 '-' in
      line.[0] <- '|'; line.[12] <- '|'; line.[54] <- '|'; line.[67] <- '|';
      Globals.msg "%s\n| %-10s| %-40s| %-10s |\n%s\n"
        line "NAME" "ADDRESS" "KIND" line;
      List.iter pretty_print repos;
      Globals.msg "%s\n" line
  | Add repo ->
      let name = Repository.name repo in
      if List.exists (fun r -> Repository.name r = name) repos then
        Globals.error_and_exit "%s is already a remote repository" name
      else (
        log "Adding %s" (Repository.to_string repo);
        Repositories.init repo;
        update_config (repo :: repos)
      );
      update ()
  | Rm n  ->
      let repo =
        try List.find (fun r -> Repository.name r = n) repos
        with Not_found ->
          Globals.error_and_exit "%s is not a remote index" n in
      update_config (List.filter ((!=) repo) repos);
      let repo_index =
        N.Map.fold (fun n r repo_index ->
          if r = Repository.name repo then
            repo_index
          else
            N.Map.add n r repo_index
        ) t.repo_index N.Map.empty in
        File.Repo_index.write (Path.G.repo_index t.global) repo_index;
      Dirname.rmdir (Path.R.root (Path.R.create repo))

let pin action =
  log "pin %s" (string_of_pin action);
  let t = load_state () in
  let pin_f = Path.C.pinned t.compiler in
  let pins = File.Pinned.safe_read pin_f in
  let update_config pins = File.Pinned.write pin_f pins in
  let name = action.pin_package in
  match action.pin_arg with
  | Unpin  -> update_config (N.Map.remove name pins)
  | Version _ | Path _ ->
      if N.Map.mem name pins then
        Globals.error_and_exit "%s is already associated to %s"
          (N.to_string name)
          (string_of_pin_option action.pin_arg);
      log "Adding %s => %s" (string_of_pin_option action.pin_arg) (N.to_string name);
      update_config (N.Map.add name action.pin_arg pins)

let pin_list () =
  log "pin_list";
  let t = load_state () in
  let pins = File.Pinned.safe_read (Path.C.pinned t.compiler) in
  let print n a = Globals.msg "%-20s %s\n" (N.to_string n) (string_of_pin_option a) in
  N.Map.iter print pins

let compiler_list () =
  log "compiler_list";
  let t = load_state () in
  let descrs = Path.G.compiler_list t.global in
  let aliases = File.Aliases.read (Path.G.aliases t.global) in
  Globals.msg "--- Compilers installed ---\n";
  List.iter (fun (n,c) ->
    let current = if n = File.Config.ocaml_version t.config then "*" else " " in
    Globals.msg "%s %s (%s)\n" current (Alias.to_string n) (OCaml_V.to_string c)
  ) aliases;
  Globals.msg "\n--- Compilers available ---\n";
  OCaml_V.Set.iter (fun c ->
    let comp = File.Comp.read (Path.G.compiler t.global c) in
    let preinstalled = if File.Comp.preinstalled comp then "~" else " " in
    Globals.msg "%s  %s\n" preinstalled (OCaml_V.to_string c)
  ) descrs
  
let switch clone alias ocaml_version =
  log "switch %B %s %s" clone
    (Alias.to_string alias)
    (OCaml_V.to_string ocaml_version);
  let t = update_available_current (load_state ()) in
  let alias_p = Path.C.create alias in

  (* [1/3] write the new version in the configuration file *)
  File.Config.write
    (Path.G.config t.global)
    (File.Config.with_ocaml_version t.config alias);

  (* [2/3] install the new OCaml version *)
  let exists = Dirname.exists (Path.C.root alias_p) in
  if not exists then begin
    try init_ocaml alias ocaml_version;
    with e ->
      (* restore the previous configuration *)
      File.Config.write (Path.G.config t.global) t.config; 
      if not !Globals.debug then
        Dirname.rmdir (Path.C.root alias_p); 
      raise e
  end;

  (* [3/3] install new package
     - the packages specified in the compiler description file if
       the compiler was not previously installed
     - also attempt to replicate the previous state, if required
       with -clone *)
  let t_new = update_available_current (load_state ()) in

  let comp_packages f_h =
    if exists then
      Heuristic.get_installed t_new f_h
    else
      Utils.map_of_list
        N.Map.empty
        N.Map.add
        (List.rev_map
           (function (name, _), _ as nv -> N.of_string name, nv)
           (Heuristic.get_packages t_new ocaml_version f_h)) in

  let cloned_packages f_h =
    if clone then 
      (* we filter from "futur requested packages", 
         packages that are present in the OLD version of OCaml
         and absent in the NEW version of OCaml *)
      let available = NV.to_map (get_available_current t_new) in
      let new_installed = NV.to_map t_new.installed in
      N.Map.mapi
        (fun n _ -> 
          f_h 
            (if N.Map.mem n new_installed then
                Some (V.Set.choose_one (N.Map.find n new_installed)) 
             else
                None)
            (N.Map.find n available) 
            n)
        (NV.to_map t.installed)
    else N.Map.empty in

  Heuristic.resolve `switch t_new
    [ let packages = 
        N.Map.merge_max
          (fun pkg _ _ ->
            Globals.warning "here, we ignore the version constraint in %s" (N.to_string pkg);
            None)
          (cloned_packages Heuristic.v_eq_opt)
          (comp_packages Heuristic.v_eq) in

      { wish_install = N.Map.values packages
      ; wish_remove = [] 
      ; wish_upgrade = [] } ];

  let env = get_env (load_state ()) in
  print_env env

(** We protect each main functions with a lock depending on its access
on some read/write data. *)

let list print_short =
  check ();
  list print_short

let info package =
  check ();
  info package

let config request =
  check ();
  config request

let install name =
  check ();
  Run.with_flock (fun () -> install name)

let update () =
  check ();
  Run.with_flock update

let upgrade () =
  check ();
  Run.with_flock upgrade

let upload u r =
  check ();
  Run.with_flock (fun () -> upload u r)

let remove name =
  check ();
  Run.with_flock (fun () -> remove name)

let remote action =
  check ();
  Run.with_flock (fun () -> remote action)

let switch clone alias ocaml_version =
  check ();
  Run.with_flock (fun () -> switch clone alias ocaml_version)

let compiler_list () =
  check ();
  compiler_list ()<|MERGE_RESOLUTION|>--- conflicted
+++ resolved
@@ -833,7 +833,6 @@
     Globals.msg "%s=%s\n" k v
   ) env.new_env
 
-<<<<<<< HEAD
 let pinned_path t nv =
   let name = NV.name nv in
   if N.Map.mem name t.pinned then
@@ -843,10 +842,7 @@
   else
     None
 
-let proceed_tochange t nv_old nv =
-=======
 let rec proceed_tochange t nv_old nv =
->>>>>>> 861e0a02
   (* First, uninstall any previous version *)
   (match nv_old with
   | Some nv_old -> proceed_todelete t nv_old
