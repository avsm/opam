(**************************************************************************)
(*                                                                        *)
(*    Copyright 2012-2015 OCamlPro                                        *)
(*    Copyright 2012 INRIA                                                *)
(*                                                                        *)
(*  All rights reserved.This file is distributed under the terms of the   *)
(*  GNU Lesser General Public License version 3.0 with linking            *)
(*  exception.                                                            *)
(*                                                                        *)
(*  OPAM is distributed in the hope that it will be useful, but WITHOUT   *)
(*  ANY WARRANTY; without even the implied warranty of MERCHANTABILITY    *)
(*  or FITNESS FOR A PARTICULAR PURPOSE.See the GNU General Public        *)
(*  License for more details.                                             *)
(*                                                                        *)
(**************************************************************************)

open OpamTypes
open OpamTypesBase
open OpamState.Types
open OpamStd.Op
open OpamPackage.Set.Op
open OpamFilename.Op

let log fmt = OpamConsole.log "CLIENT" fmt
let slog = OpamConsole.slog

let s_not_installed = "--"

type package_details = {
  name: name;
  current_version: version;
  installed_version: version option;
  synopsis: string Lazy.t;
  descr: string Lazy.t;
  tags: string list;
  syntax: string list Lazy.t;
  libraries: string list Lazy.t;
  others: string list Lazy.t; (* words in lines in files *)
}

let details_of_package t name versions =
  let installed_version =
    try Some
          (OpamPackage.version
             (OpamPackage.Set.find
                (fun nv -> OpamPackage.name nv = name)
                t.installed))
    with Not_found -> None in
  let current_version = match installed_version with
    | Some v when OpamPackage.Version.Set.mem v versions -> v
    | _ -> OpamPackage.Version.Set.max_elt versions in
  let nv = OpamPackage.create name current_version in
  let descr_f = lazy (
    OpamState.descr t nv
  ) in
  let synopsis = lazy (
    OpamFile.Descr.synopsis (Lazy.force descr_f)
  ) in
  let descr = lazy (
    OpamFile.Descr.full (Lazy.force descr_f)
  ) in
  let opam = OpamState.opam t nv in
  let tags = OpamFile.OPAM.tags opam in
  let syntax = lazy (
    OpamStd.List.filter_map (fun (s,filter) ->
        if OpamFilter.opt_eval_to_bool (OpamState.filter_env ~opam t) filter
        then Some s else None)
      (OpamFile.OPAM.syntax opam)) in
  let libraries = lazy (
    OpamStd.List.filter_map (fun (s,filter) ->
        if OpamFilter.opt_eval_to_bool (OpamState.filter_env ~opam t) filter
        then Some s else None)
      (OpamFile.OPAM.libraries opam)) in
  let others = lazy (
    match OpamState.repository_and_prefix_of_package t nv with
    | None  -> []
    | Some (repo, prefix) ->
      List.fold_left (fun acc filename ->
          let file = OpamRepositoryPath.packages repo prefix nv // filename in
          let file = OpamFile.Lines.safe_read file in
          List.flatten file @ acc
        ) [] OpamClientConfig.search_files
  ) in
  { name; current_version; installed_version;
    synopsis; descr; tags;
    syntax; libraries; others; }

let details_of_package_regexps t packages ~exact_name ~case_sensitive regexps =
  log "names_of_regexp regexps=%a"
    (slog @@ OpamStd.List.to_string (fun x -> x)) regexps;
  (* the regexp can also simply be a package. *)
  let fix_versions =
    let fix_packages = OpamStd.List.filter_map OpamPackage.of_string_opt regexps in
    OpamPackage.to_map (packages %% (OpamPackage.Set.of_list fix_packages)) in
  let regexps =
    OpamStd.List.filter_map (fun str ->
      let re =
        match OpamPackage.of_string_opt str with
        | Some nv ->
          if OpamPackage.Set.mem nv packages then
            let name = OpamPackage.Name.to_string (OpamPackage.name nv) in
            Re_glob.globx name
          else
            Re_glob.globx str
        | None   -> Re_glob.globx str in
      let re =
        if case_sensitive then re else Re.no_case re in
      try Some (Re.compile re)
      with Re_glob.Parse_error ->
        OpamConsole.error "%S is not a valid package descriptor." str;
        None
    ) regexps in
  let exact_match str =
    List.exists (fun re -> OpamStd.String.exact_match re str) regexps in
  let partial_match str =
    List.exists (fun re -> Re.execp re str) regexps in
  let partial_matchs strs =
    List.exists partial_match strs in
  let packages_map = OpamPackage.to_map packages in
  let packages_map =
    OpamPackage.Name.Map.fold (fun name versions map ->
        let versions =
          try OpamPackage.Version.Set.inter versions
                (OpamPackage.Name.Map.find name fix_versions)
          with Not_found -> versions in
        if OpamPackage.Version.Set.is_empty versions then map else
          OpamPackage.Name.Map.add name (details_of_package t name versions) map
    ) packages_map OpamPackage.Name.Map.empty in

  (* Filter the list of packages, depending on user predicates *)
  let packages_map =
    OpamPackage.Name.Map.filter
      (fun name { synopsis; descr; tags; syntax; libraries; others; _ } ->
         regexps = []
         || exact_match (OpamPackage.Name.to_string name)
         || not exact_name &&
            (partial_match (OpamPackage.Name.to_string name)
             || partial_match (Lazy.force synopsis)
             || partial_match (Lazy.force descr)
             || partial_matchs tags
             || partial_matchs (Lazy.force libraries)
             || partial_matchs (Lazy.force syntax)
             || partial_matchs (Lazy.force others))
      ) packages_map in
  packages_map

let with_switch_backup command f =
  let t = OpamState.load_state command OpamStateConfig.(!r.current_switch) in
  let file = OpamPath.Switch.backup t.root t.switch in
  OpamFilename.mkdir (OpamPath.Switch.backup_dir t.root t.switch);
  OpamFile.Export.write file (t.installed, t.installed_roots, t.pinned);
  try
    f t;
    OpamFilename.remove file (* We might want to keep it even if successful ? *)
  with
  | OpamStd.Sys.Exit 0 as e -> raise e
  | err ->
    OpamStd.Exn.register_backtrace err;
    let t1 = OpamState.load_state "switch-backup-err"
        OpamStateConfig.(!r.current_switch) in
    if OpamPackage.Set.equal t.installed t1.installed &&
       OpamPackage.Set.equal t.installed_roots t1.installed_roots then
      OpamFilename.remove file
    else
      (prerr_string
         (OpamStd.Format.reformat
            (Printf.sprintf
               "\nThe former state can be restored with:\n    \
                %s switch import %S\n%!"
               Sys.argv.(0) (OpamFilename.prettify file))));
    raise err

module API = struct

  (* Prints a list of package details in the 'opam list' format *)
  let print_list t ~uninst_versions ~short ~shortv ~order names =
    let get_version info =
      if uninst_versions then Some (info.current_version)
      else info.installed_version in
    let max_n, max_v = (* for alignment *)
      OpamPackage.Name.Map.fold (fun name info (max_n, max_v) ->
        let max_n = max max_n (String.length (OpamPackage.Name.to_string name)) in
        let v_str = match get_version info with
          | None   -> s_not_installed
          | Some v -> OpamPackage.Version.to_string v in
        let max_v = max max_v (String.length v_str) in
        max_n, max_v
      ) names (0,0) in
    let names = OpamPackage.Name.Map.bindings names in
    let names = match order with
      | `normal  -> names
      | `depends ->
        let universe = OpamState.universe t Depends in
        let packages_info =
          List.map (fun (name, info) ->
              (OpamPackage.create name info.current_version, info)
            ) names in
        let packages =
          let packages = OpamPackage.Set.of_list (List.map fst packages_info) in
          OpamSolver.dependencies
            ~depopts:true ~installed:false ~unavailable:true ~build:true
            universe packages
        in
        List.fold_left (fun acc nv ->
            try (OpamPackage.name nv, List.assoc nv packages_info) :: acc
            with Not_found -> acc
          ) [] packages in
    let roots = OpamPackage.names_of_packages t.installed_roots in
    List.iter (
      if short then
        fun (name, d) ->
          let name_str =
            if shortv then
              OpamPackage.to_string (OpamPackage.create name d.current_version)
            else
              OpamPackage.Name.to_string name
          in
          let colored_name =
            if OpamPackage.Name.Set.mem name roots then
              OpamConsole.colorise `underline name_str
            else name_str in
          Printf.printf "%s\n" colored_name
      else
        let synop_len =
          let col = OpamStd.Sys.terminal_columns () in
          max 0 (col - max_n - max_v - 4) in
        fun (name, info) ->
          let version = get_version info in
          let name_str = OpamPackage.Name.to_string name in
          let colored_name =
            if OpamConsole.color () && OpamPackage.Name.Set.mem name roots then
              OpamConsole.colorise `underline name_str
            else name_str in
          let sversion, colored_version, pinned = match version with
            | None   ->
              s_not_installed, OpamConsole.colorise `cyan s_not_installed, ""
            | Some v ->
              let vs = OpamPackage.Version.to_string v in
              if OpamState.pinned_opt t name = Some (OpamPackage.create name v)
              then
                vs, OpamConsole.colorise `blue vs,
                OpamConsole.colorise `blue " (pinned)"
              else if info.installed_version <> Some v then
                vs, OpamConsole.colorise `cyan vs, ""
              else
                vs, OpamConsole.colorise `magenta vs, ""
          in
          Printf.printf "%s  %s%s  %s\n"
            (OpamStd.Format.indent_left colored_name ~visual:name_str max_n)
            (OpamStd.Format.indent_right colored_version ~visual:sversion max_v)
            pinned
            (OpamStd.String.sub_at synop_len (Lazy.force info.synopsis))
    ) names

  let list ~print_short ~filter ~order ~exact_name ~case_sensitive
      ?(depends=[]) ?(reverse_depends=false) ?(recursive_depends=false)
      ?(resolve_depends=false) ?(depopts=false) ?depexts
      regexp =
    let t = OpamState.load_state "list"
        OpamStateConfig.(!r.current_switch) in
    let depends_mode = depends <> [] in
    let get_version name =
      (* We're generally not interested in the aggregated deps for all versions
         of the package. Take installed or max version only when there is no
         version constraint *)
      try OpamState.find_installed_package_by_name t name
      with Not_found ->
        try OpamPackage.max_version (Lazy.force t.available_packages) name
        with Not_found ->
          OpamPackage.max_version t.packages name
    in
    let depends_atoms =
      let atoms = OpamSolution.sanitize_atom_list ~permissive:true t depends in
      if resolve_depends then atoms else
        List.map (function
            | _, Some _ as atom -> atom
            | n, None ->
              try OpamSolution.eq_atom n (OpamPackage.version (get_version n))
              with Not_found -> n, None)
          atoms
    in
    let depends = OpamState.packages_of_atoms t depends_atoms in
    let packages =
      if not depends_mode then t.packages
      else if resolve_depends then
        let universe =
          let u = OpamState.universe t Depends in
          match filter with
          | `all -> { u with u_available = u.u_packages }
          | `installed -> u
          | _ ->  { u with u_installed = OpamPackage.Set.empty;
                           u_installed_roots = OpamPackage.Set.empty }
        in
        let req =
          { wish_install = depends_atoms; wish_upgrade = []; wish_remove = [];
            criteria = `Default }
        in
        match
          OpamSolver.resolve universe ~orphans:OpamPackage.Set.empty req
        with
        | Success s -> OpamSolver.new_packages s
        | Conflicts cs ->
          if not print_short then
            OpamConsole.msg "No solution%s for %s:\n%s"
              (if depopts then " including optional dependencies" else "")
              (OpamFormula.string_of_atoms depends_atoms)
              (OpamCudf.string_of_conflict (OpamState.unavailable_reason t) cs);
          OpamStd.Sys.exit 1
      else if recursive_depends then
        let universe = OpamState.universe t Depends in
        let deps =
          if reverse_depends then OpamSolver.reverse_dependencies
          else OpamSolver.dependencies in
        deps ~depopts
          ~installed:(filter=`installed)
          ~unavailable:(filter<>`installable)
          ~build:true
          universe depends
        |> OpamPackage.Set.of_list
      else if reverse_depends then
        let is_dependent_on deps nv =
          let opam = OpamState.opam t nv in
          let formula = OpamStateConfig.filter_deps (OpamFile.OPAM.depends opam) in
          let formula =
            if depopts
            then OpamFormula.ands [formula; OpamStateConfig.filter_deps (OpamFile.OPAM.depopts opam)]
            else formula in
          let depends_on nv =
            let name = OpamPackage.name nv in
            let v = OpamPackage.version nv in
            List.exists (fun (n,_) -> name = n) (OpamFormula.atoms formula) &&
            OpamFormula.eval
              (fun (n,cstr) ->
                 n <> name ||
                 OpamFormula.eval
                   (fun (relop,vref) -> OpamFormula.eval_relop relop v vref)
                   cstr)
              formula in
          OpamPackage.Set.for_all depends_on deps
        in
        OpamPackage.Set.filter (is_dependent_on depends) t.packages
      else
      let deps nv =
        let opam = OpamState.opam t nv in
        let deps =
          OpamState.packages_of_atoms t @@ OpamFormula.atoms @@
          OpamStateConfig.filter_deps (OpamFile.OPAM.depends opam) in
        if depopts then
          deps ++ (OpamState.packages_of_atoms t @@ OpamFormula.atoms @@
                   OpamStateConfig.filter_deps (OpamFile.OPAM.depopts opam))
        else deps
      in
      OpamPackage.Set.fold (fun nv acc -> acc ++ deps nv)
        depends OpamPackage.Set.empty
    in
    let depends =
      (* Filter to keep only the relevant versions *)
      if resolve_depends then
        packages %% depends ++ depends %% t.installed
      else depends
    in
    let packages =
      if resolve_depends then packages else
        packages %% match filter with
        | `all         -> t.packages
        | `installed   -> t.installed
        | `roots       -> t.installed_roots
        | `installable ->
          t.installed ++
          OpamSolver.installable (OpamState.universe t Depends) in
    let packages =
      if resolve_depends then packages
      else if depexts <> None then packages ++ depends
      else if depends_mode then packages -- depends
      else packages
    in
    let details =
      details_of_package_regexps t packages ~exact_name ~case_sensitive regexp
    in
    if not print_short && not (OpamPackage.Set.is_empty packages) &&
       OpamPackage.Name.Map.is_empty details
    then
      OpamConsole.msg "No packages found.\n";
    match depexts with
    | Some tags_list ->
      let required_tags = OpamStd.String.Set.of_list tags_list in
      let packages =
        OpamPackage.Name.Map.fold (fun name details acc ->
            let nv = OpamPackage.create name details.current_version in
            OpamPackage.Set.add nv acc)
          details OpamPackage.Set.empty
      in
      if not print_short then
        OpamConsole.msg "# Known external dependencies for %s %s%s\n"
          (OpamStd.Format.pretty_list ?last:None @@
           List.map (OpamConsole.colorise `bold @* OpamPackage.to_string) @@
           OpamPackage.Set.elements packages)
          (if tags_list <> [] then "on " else "")
          (OpamConsole.colorise `cyan @@ String.concat "," tags_list);
      let depexts =
        OpamPackage.Set.fold (fun nv acc ->
            let opam = OpamState.opam t nv in
            match OpamFile.OPAM.depexts opam with
            | None -> acc
            | Some tags ->
              OpamStd.String.SetMap.fold (fun tags values acc ->
                  if tags_list = [] then
                    let line =
                      Printf.sprintf "%s: %s"
                        (String.concat " " (OpamStd.String.Set.elements tags))
                        (String.concat " " (OpamStd.String.Set.elements values))
                    in
                    OpamStd.String.Set.add line acc
                  else if OpamStd.String.Set.for_all
                      (fun tag -> OpamStd.String.Set.mem tag required_tags)
                      tags
                  then OpamStd.String.Set.union acc values
                  else acc)
                tags acc)
          packages OpamStd.String.Set.empty
      in
      OpamConsole.msg "%s\n" @@
      String.concat "\n" @@ OpamStd.String.Set.elements depexts
    | None ->
      let print_header () =
        if resolve_depends then
          OpamConsole.msg "# Consistent installation providing %s %s\n"
            (OpamStd.Format.pretty_list @@
             List.map (OpamConsole.colorise `bold @* OpamPackage.to_string) @@
             OpamPackage.Set.elements depends)
            (if filter = `installed then "from current install"
             else "from scratch")
        else
        let kind = match filter with
          | `roots
          | `installed -> "Installed"
          | `all       -> "Existing"
          | _          -> "Available" in
        let results =
          if not depends_mode then "" else
            Printf.sprintf " %s %s %s"
              (if recursive_depends then "recursively" else "directly")
              (if reverse_depends then "depending on" else "required by")
              (OpamStd.Format.pretty_list ~last:"or" @@
               List.map (OpamConsole.colorise `bold @* OpamPackage.to_string) @@
               OpamPackage.Set.elements depends)
        in
        OpamConsole.msg "# %s packages%s for %s:\n" kind results
          (OpamSwitch.to_string t.switch) in
      if not print_short && OpamPackage.Name.Map.cardinal details > 0 then
        print_header ();
      print_list t ~uninst_versions:depends_mode ~short:print_short
        ~shortv:resolve_depends ~order details;
<<<<<<< HEAD
      if OpamPackage.Name.Map.is_empty details then OpamStd.Sys.exit 1
=======
      if regexp <> [] &&
         OpamPackage.Name.Map.is_empty details
      then OpamGlobals.exit 1
>>>>>>> 39129730

  let info ~fields ~raw_opam ~where atoms =
    let t = OpamState.load_state "info"
        OpamStateConfig.(!r.current_switch) in
    let atoms = OpamSolution.sanitize_atom_list t ~permissive:true atoms in
    let details =
      let map = OpamPackage.to_map (OpamState.packages_of_atoms t atoms) in
      OpamPackage.Name.Map.mapi (details_of_package t) map
    in

    let show_fields = List.length fields <> 1 in

    let print_one name  { current_version; tags; syntax; libraries; _ } =

      (* Compute the installed versions, for each switch *)
      let installed = OpamState.installed_versions t name in

      let installed_str =
        let one (nv, aliases) =
          Printf.sprintf "%s [%s]"
            (OpamPackage.Version.to_string (OpamPackage.version nv))
            (String.concat " " (List.map OpamSwitch.to_string aliases)) in
        String.concat ", " (List.map one (OpamPackage.Map.bindings installed)) in

      let nv = OpamPackage.create name current_version in
      let opam = OpamState.opam t nv in
      let opam_f () =
        (* The above gives the opam structure, but the location of the orig file
           is lost: re-compute *)
        let overlay = OpamPath.Switch.Overlay.opam t.root t.switch name in
        if OpamFilename.exists overlay &&
           OpamFile.OPAM.(version (read overlay)) = current_version
        then overlay else
        let global = OpamPath.opam t.root nv in
        if OpamFilename.exists global then global else
        match OpamState.repository_and_prefix_of_package t nv with
        | Some (repo,pfx) -> OpamRepositoryPath.opam repo pfx nv
        | None ->
          OpamSystem.internal_error "opam file location for %s not found"
            (OpamPackage.to_string nv)
      in
      if where then OpamConsole.msg "%s\n" (OpamFilename.to_string (opam_f ()));

      (* where does it come from (eg. which repository) *)
      let repository =
        let repo =
          match OpamState.repository_of_package t nv with
          | None -> []
          | Some r -> [ "repository", OpamRepositoryName.to_string r.repo_name ]
        in
        try
          let pin = OpamPackage.Name.Map.find name t.pinned in
          let kind = kind_of_pin_option pin in
          let revision =
            match repository_kind_of_pin_kind kind with
            | Some kind ->
              let repo = OpamRepositoryBackend.default () in
              let repo =
                {repo with
                 repo_kind = kind;
                 repo_root = OpamPath.Switch.dev_package t.root t.switch name;
                 repo_address = address_of_string @@ string_of_pin_option pin} in
              (match OpamProcess.Job.run (OpamRepository.revision repo) with
               | Some v -> Printf.sprintf " (%s)" (OpamPackage.Version.to_string v)
               | None -> "")
            | None -> ""
          in
          (if kind = `version then repo else []) @
          ["pinned", (string_of_pin_kind kind) ^ revision]
        with Not_found ->
          repo
      in

      let url = match OpamState.url t nv with
        | None   -> []
        | Some u ->
          let kind = string_of_repository_kind (OpamFile.URL.kind u) in
          let url = string_of_address (OpamFile.URL.url u) in
          let mirrors =
            OpamStd.List.to_string string_of_address (OpamFile.URL.mirrors u) in
          let checksum = OpamFile.URL.checksum u in
          [ "upstream-url" , url ]
          @ (if OpamFile.URL.mirrors u = [] then []
             else [ "upstream-mirrors" , mirrors ])
          @ [ "upstream-kind", kind ]
          @ match checksum with
            | None   -> []
            | Some c -> [ "upstream-checksum", c ] in

      (* All the version of the package *)
      let versions = OpamPackage.versions_of_name t.packages name in

      let installed_version = match OpamPackage.Map.cardinal installed with
        | 0 -> [ "installed-version" , "" ]
        | 1 -> [ "installed-version" , installed_str ]
        | _ -> [ "installed-versions", installed_str ] in

      let available_versions =
        let strings = List.map OpamPackage.Version.to_string
            (OpamPackage.Version.Set.elements versions) in
        match strings with
        | []  -> []
        | [v] -> [ "available-version" , v ]
        | l   -> [ "available-versions", String.concat ", " l ] in

      let mk empty to_string name field =
        let v = field opam in
        if empty = v then []
        else [name, to_string v] in

      let strings = mk [] (String.concat ", ") in
      let formula = mk Empty OpamFormula.to_string in
      let option f = mk None (function None -> "" | Some x -> f x) in

      let author   = strings "author"   OpamFile.OPAM.author in
      let homepage = strings "homepage" OpamFile.OPAM.homepage in
      let bug_reports = strings "bug-reports" OpamFile.OPAM.bug_reports in
      let dev_repo = option string_of_pin_option "dev-repo" OpamFile.OPAM.dev_repo in
      let license  = strings "license"  OpamFile.OPAM.license in
      let doc      = strings "doc"      OpamFile.OPAM.doc in
      let tags     = strings "tags"     (fun _ -> tags) in
      let depends  = formula "depends"  (OpamStateConfig.filter_deps @* OpamFile.OPAM.depends) in
      let depopts  = formula "depopts"  (OpamStateConfig.filter_deps @* OpamFile.OPAM.depopts) in

      let libraries = strings "libraries" (fun _ -> Lazy.force libraries) in
      let syntax    = strings "syntax"    (fun _ -> Lazy.force syntax) in

      let os =
        mk Empty
          (OpamFormula.string_of_formula (fun (t,s) ->
               if t then s else "!"^s))
          "os" OpamFile.OPAM.os in

      let descr =
        let d = OpamState.descr t nv in
        ["description", OpamFile.Descr.full d] in

      let version = OpamPackage.version nv in

      let all_fields =
        [ "package", OpamPackage.Name.to_string name ]
        @ [ "version", OpamPackage.Version.to_string version ]
        @ repository
        @ url
        @ homepage
        @ bug_reports
        @ dev_repo
        @ author
        @ license
        @ doc
        @ tags
        @ libraries
        @ syntax
        @ depends
        @ depopts
        @ os
        @ installed_version
        @ available_versions
        @ descr in

      let all_fields = match fields with
        | [] when not (raw_opam || where) -> all_fields
        | f  -> List.filter (fun (d,_) -> List.mem d f) all_fields in

      List.iter (fun (f, desc) ->
        if show_fields then
          OpamConsole.msg "%s "
            (OpamConsole.colorise `blue (Printf.sprintf "%20s:" f));
        OpamConsole.msg "%s\n" desc
      ) all_fields;

      if raw_opam then OpamFile.OPAM.write_to_channel stdout opam
    in

    OpamPackage.Name.Map.iter print_one details

  (* When packages are removed from upstream, they normally disappear from the
     'available' packages set and can't be seen by the solver anymore. This is a
     problem for several reasons, so we compute the set of orphan packages here:
     - they are checked for conflicts with the user request
     - they are re-added to the universe if (transitively) unrelated to the
       request (the [changes] parameter)
     - they are otherwise put in [wish_remove] in case we use the internal
       solver
     This function separates full orphans (no version of the package available
     anymore) from orphan versions, because they have a different impact on
     the request (needs version change VS needs uninstall).
     See also preprocess_request and check_conflicts *)
  let orphans ?changes ?(transitive=false) t =
    let all = t.packages ++ t.installed in
    let allnames = OpamPackage.names_of_packages all in
    let universe = OpamState.universe t (Reinstall OpamPackage.Set.empty) in
    (* Basic definition of orphan packages *)
    let orphans = t.installed -- Lazy.force t.available_packages in
    (* Restriction to the request-related packages *)
    let orphans = match changes with
      | None -> orphans
      | Some ch ->
        if OpamPackage.Set.is_empty orphans then orphans else
        let recompile_cone =
          OpamPackage.Set.of_list @@
          OpamSolver.reverse_dependencies
            ~depopts:true ~installed:true ~unavailable:true ~build:true
            universe ch
        in
        orphans %% recompile_cone
    in
    (* Pinned versions of packages remain always available *)
    let orphans = orphans -- OpamState.pinned_packages t in
    (* Splits between full orphans (no version left) and partial ones *)
    let full_partition orphans =
      let orphan_names = (* names for which there is no version left *)
        OpamPackage.Name.Set.diff
          allnames
          (OpamPackage.names_of_packages (all -- orphans)) in
      OpamPackage.Set.partition
        (fun nv -> OpamPackage.Name.Set.mem (OpamPackage.name nv) orphan_names)
        orphans
    in
    let full_orphans, orphan_versions = full_partition orphans in
    (* Closure *)
    let full_orphans, orphan_versions =
      if not transitive then full_orphans, orphan_versions else
        let rec add_trans full_orphans orphan_versions =
          (* fixpoint to check all packages with no available version *)
          let new_orphans =
            OpamPackage.Set.of_list @@
              OpamSolver.reverse_dependencies
                ~depopts:false ~installed:false ~unavailable:true ~build:true
                universe full_orphans
          in
          let full, versions = full_partition (new_orphans++orphan_versions) in
          if OpamPackage.Set.equal full_orphans full
          then full, versions
          else add_trans full versions
        in
        add_trans full_orphans orphan_versions
    in
    (* Installed packages outside the set of changes are otherwise safe:
       re-add them to the universe *)
    let t =
      if changes = None then t else
      let available_packages =
        lazy (Lazy.force t.available_packages ++
              (t.installed -- orphans)) in
      { t with available_packages } in
    log "Orphans: full %a, versions %a"
      (slog @@ OpamPackage.Name.Set.to_string @* OpamPackage.names_of_packages)
      full_orphans
      (slog OpamPackage.Set.to_string) orphan_versions;
    t, full_orphans, orphan_versions

  (* The internal "solver" needs some rewrites of the requests, to make them
     more explicit. This has no effect when using the external solver. *)
  let preprocess_request t full_orphans orphan_versions request =
    if OpamCudf.external_solver_available () then request else
    let { wish_install; wish_remove; wish_upgrade; criteria } = request in
    (* Convert install to upgrade when necessary, request roots installed *)
    let eqnames, neqnames =
      List.partition (function (_,Some(`Eq,_)) -> true | _ -> false)
        wish_install in
    let add_wish_install =
      List.rev_append eqnames
        (OpamSolution.atoms_of_packages
           (t.installed_roots %% Lazy.force t.available_packages)) in
    let base_packages =
      let comp = OpamState.compiler_comp t t.compiler in
      OpamFormula.to_conjunction (OpamFile.Comp.packages comp) in
    let base_packages =
      List.map (fun atom ->
          try OpamPackage.Set.find (OpamFormula.check atom) t.installed
              |> OpamSolution.eq_atom_of_package
          with Not_found -> atom)
        base_packages in
    let wish_install = List.rev_append add_wish_install wish_install in
    let wish_install = List.rev_append base_packages wish_install in
    let uninstalled_eqnames =
      List.filter (fun (name,_) -> not (OpamState.is_name_installed t name))
        eqnames in
    let wish_upgrade = List.rev_append neqnames wish_upgrade in
    let wish_upgrade = List.rev_append uninstalled_eqnames wish_upgrade in
    (* Remove orphans *)
    let wish_remove =
      OpamSolution.atoms_of_packages full_orphans @
      OpamSolution.eq_atoms_of_packages orphan_versions @
      wish_remove in
    let available =
      Lazy.force t.available_packages -- orphan_versions -- full_orphans in
    let still_available ?(up=false) (name,_ as atom) =
      let installed =
        if up then
          try Some (OpamPackage.version @@ OpamPackage.Set.choose_one @@
                    OpamPackage.packages_of_name t.installed name)
          with Not_found -> None
        else None in
       OpamPackage.Set.exists
        (fun p -> OpamFormula.check atom p &&
                  match installed with Some i -> OpamPackage.version p >= i
                                     | None -> true)
         available in
    let upgradeable, non_upgradeable =
      List.partition (still_available ~up:true) wish_upgrade in
    let wish_install =
      List.filter (still_available ~up:false)
        (non_upgradeable @ wish_install) in
    let wish_upgrade =
      List.filter (still_available ~up:true) upgradeable in
    let nrequest = { wish_install; wish_remove; wish_upgrade; criteria } in
    log "Preprocess request: %a => %a"
      (slog OpamSolver.string_of_request) request
      (slog OpamSolver.string_of_request) nrequest;
    nrequest

  (* Splits a list of atoms into the installed and uninstalled ones*)
  let get_installed_atoms t atoms =
    List.fold_left (fun (packages, not_installed) atom ->
        try
          let nv =
            OpamPackage.Set.find (OpamFormula.check atom) t.installed in
          nv :: packages, not_installed
        with Not_found ->
          packages, atom :: not_installed)
      ([],[]) atoms

  (* Check atoms for pinned packages, and update them. Returns the state that
     may have been reloaded if there were changes *)
  let update_dev_packages_t atoms t =
    let to_update =
      List.fold_left (fun to_update (name,_) ->
          match OpamState.pinned_opt t name with
          | None -> to_update
          | Some nv ->
            OpamPackage.Set.add nv to_update)
        OpamPackage.Set.empty atoms
    in
    if OpamPackage.Set.is_empty to_update then t else (
      OpamConsole.header_msg "Synchronising pinned packages";
      try
        let updated = OpamState.update_dev_packages t to_update in
        if OpamPackage.Set.is_empty updated then t
        else OpamState.load_state "reload-dev-package-updated"
            OpamStateConfig.(!r.current_switch)
      with e ->
        OpamStd.Exn.fatal e;
        t
    )

  let compute_upgrade_t atoms t =
    let names = OpamPackage.Name.Set.of_list (List.rev_map fst atoms) in
    if atoms = [] then
      let to_reinstall = t.reinstall %% t.installed in
      let t, full_orphans, orphan_versions = orphans ~transitive:true t in
      let to_upgrade = t.installed -- full_orphans -- orphan_versions in
      let to_install = t.installed -- full_orphans in
      let requested = OpamPackage.Name.Set.empty in
      let action = Upgrade to_reinstall in
      requested,
      action,
      OpamSolution.resolve t action
        ~orphans:(full_orphans ++ orphan_versions)
        (preprocess_request t full_orphans orphan_versions
           { wish_install = OpamSolution.atoms_of_packages to_install;
             wish_remove  = [];
             wish_upgrade = OpamSolution.atoms_of_packages to_upgrade;
             criteria = `Upgrade; })
    else
    let atoms =
      List.map (function
          | (n,None) ->
            (* force strict update for unchanged, non dev or pinned packages
               (strict update makes no sense for pinned packages which have
               a fixed version) *)
            (try
               let nv = OpamState.find_installed_package_by_name t n in
               if OpamState.is_dev_package t nv ||
                  OpamState.is_pinned t n ||
                  OpamPackage.Set.mem nv t.reinstall
               then (n, None)
               else
                 let atom = (n, Some (`Gt, OpamPackage.version nv)) in
                 if OpamPackage.Set.exists (OpamFormula.check atom)
                     (Lazy.force t.available_packages)
                 then atom
                 else (n, None)
             with Not_found -> (n,None))
          | atom -> atom
        ) atoms in
    let to_reinstall =
      OpamPackage.Set.filter
        (fun nv -> OpamPackage.Name.Set.mem (OpamPackage.name nv) names)
        t.reinstall in
    let to_upgrade, not_installed =
      List.fold_left (fun (packages, not_installed) (n,_ as atom) ->
          try
            let nv =
              OpamPackage.Set.find (fun nv -> OpamPackage.name nv = n)
                t.installed in
            OpamPackage.Set.add nv packages, not_installed
          with Not_found ->
            packages, atom :: not_installed)
        (OpamPackage.Set.empty,[]) atoms in
    if not_installed <> [] then
      OpamConsole.note "%s %s not installed, ignored.\n"
        (OpamStd.Format.pretty_list
           (List.rev_map OpamFormula.short_string_of_atom not_installed))
        (match not_installed with [_] -> "is" | _ -> "are");
    let t, full_orphans, orphan_versions = orphans ~changes:to_upgrade t in
    let to_remove = to_upgrade %% full_orphans in
    let to_upgrade = to_upgrade -- full_orphans in
    let requested = names in
    let action = Upgrade to_reinstall in
    let upgrade_atoms =
      (* packages corresponds to the currently installed versions.
         Not what we are interested in, recover the original atom constraints *)
      List.map (fun nv ->
          let name = OpamPackage.name nv in
          try name, List.assoc name atoms
          with Not_found -> name, None)
        (OpamPackage.Set.elements to_upgrade) in
    requested,
    action,
    OpamSolution.resolve t action
      ~orphans:(full_orphans ++ orphan_versions)
      (preprocess_request t full_orphans orphan_versions
         { wish_install = [];
           wish_remove  = OpamSolution.atoms_of_packages to_remove;
           wish_upgrade = upgrade_atoms;
           criteria = `Default; })

  let upgrade_t ?ask atoms t =
    log "UPGRADE %a"
      (slog @@ function [] -> "<all>" | a -> OpamFormula.string_of_atoms a)
      atoms;
    match compute_upgrade_t atoms t with
    | requested, _action, Conflicts cs ->
      log "conflict!";
      if not (OpamPackage.Name.Set.is_empty requested) then
        (OpamConsole.msg "%s"
           (OpamCudf.string_of_conflict (OpamState.unavailable_reason t) cs);
         OpamStd.Sys.exit 3);
      let reasons, chains, cycles =
        OpamCudf.strings_of_conflict (OpamState.unavailable_reason t) cs in
      if cycles <> [] then begin
        OpamConsole.error
          "Dependency errors in the upgrade actions. Please update, and \
           report the following to the package maintainers if the error \
           persists:";
        OpamConsole.errmsg "%s\n%s\n"
          (OpamStd.Format.itemize (fun x -> x) cycles)
          "You may try upgrading packages individually to work around this."
      end else begin
        OpamConsole.warning
          "Upgrade is not possible because of conflicts or packages that \
           are no longer available:";
        OpamConsole.errmsg "%s" (OpamStd.Format.itemize (fun x -> x) reasons);
        if chains <> [] then
          OpamConsole.errmsg
            "The following dependencies are in cause:\n%s"
            (OpamStd.Format.itemize (fun x -> x) chains);
        if OpamCudf.external_solver_available () then
          OpamConsole.errmsg
            "\nYou may run \"opam upgrade --fixup\" to let OPAM fix the \
             current state.\n"
      end;
      OpamStd.Sys.exit 3
    | requested, action, Success solution ->
      let result = OpamSolution.apply ?ask t action ~requested solution in
      if result = Nothing_to_do then (
        let to_check =
          if OpamPackage.Name.Set.is_empty requested then t.installed
          else OpamPackage.packages_of_names t.installed requested
        in
        let latest =
          OpamPackage.Name.Set.fold (fun name acc ->
              OpamPackage.Set.add (OpamPackage.max_version t.packages name) acc)
            (OpamPackage.names_of_packages to_check)
            OpamPackage.Set.empty in
        let notuptodate = latest -- to_check in
        if OpamPackage.Set.is_empty notuptodate then
          OpamConsole.msg "Already up-to-date.\n"
        else
          (let hdmsg = "Everything as up-to-date as possible" in
           let unav = notuptodate -- Lazy.force t.available_packages in
           let unopt = notuptodate %% Lazy.force t.available_packages in
           let base =
             OpamPackage.packages_of_names unopt
               (OpamState.base_package_names t)
           in
           let unopt = unopt -- base in
           if (OpamConsole.verbose ()) && not (OpamPackage.Set.is_empty unav) then
             OpamConsole.formatted_msg
               "%s.\n\
                The following newer versions couldn't be installed:\n%s"
               hdmsg
               (OpamStd.Format.itemize (fun p ->
                    OpamState.unavailable_reason t
                      (OpamSolution.eq_atom
                         (OpamPackage.name p) (OpamPackage.version p)))
                   (OpamPackage.Set.elements unav))
           else
             OpamConsole.formatted_msg
               "%s (run with --verbose to show unavailable upgrades).\n" hdmsg;
           if not (OpamPackage.Set.is_empty unopt) then
             (OpamConsole.formatted_msg
                "The following would require downgrades or uninstalls, but \
                 you may upgrade them explicitly:\n%s"
                (OpamStd.Format.itemize OpamPackage.to_string
                   (OpamPackage.Set.elements unopt)));
          )
      );
      OpamSolution.check_solution t result

  let upgrade names =
    with_switch_backup "upgrade" @@ fun t ->
    let atoms = OpamSolution.sanitize_atom_list t names in
    let t = update_dev_packages_t atoms t in
    upgrade_t atoms t

  let fixup_t t =
    log "FIXUP";
    if not (OpamCudf.external_solver_available ()) then
      (OpamConsole.formatted_msg
         "Sorry, \"--fixup\" is not available without an external solver. \
          You'll have to select the packages to change or remove by hand, \
          or install aspcud or another solver on your system.\n";
       OpamStd.Sys.exit 1)
    else
    let t, full_orphans, orphan_versions = orphans ~transitive:true t in
    let action = Upgrade OpamPackage.Set.empty in
    let all_orphans = full_orphans ++ orphan_versions in
    let resolve pkgs =
      pkgs,
      OpamSolution.resolve t action ~orphans:all_orphans
        { wish_install = OpamSolution.atoms_of_packages pkgs;
          wish_remove  = [];
          wish_upgrade = [];
          criteria = `Fixup; }
    in
    let is_success = function
      | _, Success _ -> true
      | _, Conflicts cs ->
        log "conflict: %a"
          (slog (OpamCudf.string_of_conflict @@ OpamState.unavailable_reason t))
          cs;
        false
    in
    let requested, solution =
      let s =
        log "fixup-1/ keep installed packages with orphaned versions and roots";
        resolve (t.installed_roots -- full_orphans ++ orphan_versions)
      in
      if is_success s then s else
      let s =
        log "fixup-2/ keep just roots";
        resolve (t.installed_roots -- full_orphans)
      in
      if is_success s then s else
      let s =
        log "fixup-3/ keep packages with orphaned versions";
        resolve orphan_versions
      in
      if is_success s then s else
      let s =
        log "fixup-4/ last resort: no constraints. This should never fail";
        resolve OpamPackage.Set.empty
      in
      s
      (* Could still fail with uninstallable base packages actually, but we
         can only fix so far *)
    in
    let result = match solution with
      | Conflicts cs -> (* ouch... *)
        OpamConsole.msg "%s"
          (OpamCudf.string_of_conflict (OpamState.unavailable_reason t) cs);
        No_solution
      | Success solution ->
        let _, req_rm, _ = orphans ~transitive:false t in
        OpamSolution.apply ~ask:true t action
          ~requested:(OpamPackage.names_of_packages (requested ++ req_rm))
          solution
    in
    OpamSolution.check_solution t result

  let fixup () = with_switch_backup "fixup" fixup_t

  let update ~repos_only ?(no_stats=false) names =
    let t = OpamState.load_state ~save_cache:true "update"
        OpamStateConfig.(!r.current_switch) in
    log "UPDATE %a" (slog @@ String.concat ", ") names;
    let repositories =
      if names = [] then
        t.repositories
      else
        let aux r _ =
          List.mem (OpamRepositoryName.to_string r) names in
        OpamRepositoryName.Map.filter aux t.repositories in
    let repositories_need_update =
      not (OpamRepositoryName.Map.is_empty repositories) in

    let dev_packages =
      if repos_only then OpamPackage.Set.empty
      else
        if names = [] then
          t.installed %% OpamState.dev_packages t
        else
          OpamPackage.Set.filter (fun nv ->
              let name = OpamPackage.Name.to_string (OpamPackage.name nv) in
              let pkg = OpamPackage.to_string nv in
              List.exists (fun s -> s = name || s = pkg) names
            ) (OpamState.dev_packages t) in
    let dev_packages_need_update =
      not (OpamPackage.Set.is_empty dev_packages) in

    let valid_repositories =
      OpamStd.String.Set.of_list
        (List.rev_map OpamRepositoryName.to_string
           (OpamRepositoryName.Map.keys repositories)) in
    let valid_pinned_packages =
      OpamStd.String.Set.of_list
        (List.rev_map OpamPackage.Name.to_string
           (OpamPackage.Name.Map.keys t.pinned)) in
    let unknown_names, not_pinned =
      if names = [] then
        [], []
      else
        let all = OpamStd.String.Set.of_list names in
        let valid_names =
          OpamStd.String.Set.of_list
            (List.rev_map
               (OpamPackage.name @> OpamPackage.Name.to_string)
               (OpamPackage.Set.elements t.packages)) in
        let open OpamStd.String.Set.Op in
        let unknown_names = all -- valid_repositories -- valid_names in
        let not_pinned =
          (all %% valid_names)
          -- valid_pinned_packages
          -- valid_repositories
          -- (OpamPackage.Set.fold (fun nv acc ->
              OpamStd.String.Set.add (OpamPackage.name_to_string nv) acc)
              dev_packages OpamStd.String.Set.empty) in
        OpamStd.String.Set.elements unknown_names,
        OpamStd.String.Set.elements not_pinned in

    begin
      let valid_repositories =
        match OpamStd.String.Set.elements valid_repositories with
        | []  -> ""
        | [s] -> Printf.sprintf " Valid repository is %s." s
        | l   ->
          Printf.sprintf
            " Valid repositories are %s."
            (OpamStd.Format.pretty_list l) in
      match unknown_names with
      | []  -> ()
      | [s] ->
        OpamConsole.error_and_exit
          "Cannot update the repository %s.%s"
          s valid_repositories
      | _   ->
        OpamConsole.error_and_exit
          "Cannot update the repositories %s.%s"
          (OpamStd.Format.pretty_list unknown_names) valid_repositories
    end;
    begin
      let valid_pinned_packages =
        match OpamStd.String.Set.elements valid_pinned_packages with
        | []  -> ""
        | [s] -> Printf.sprintf "Only %s is currently pinned.\n" s
        | l   ->
          Printf.sprintf
            "The currently pinned packages are %s.\n"
            (OpamStd.Format.pretty_list l) in
      match not_pinned with
      | []  -> ()
      | [s] ->
        OpamConsole.msg
          "Cannot update the package %s because it is not pinned.\n%s"
          s valid_pinned_packages
      | _   ->
        OpamConsole.msg
          "Cannot update %s because none are pinned.%s\n"
          (OpamStd.Format.pretty_list not_pinned) valid_pinned_packages
    end;

    if repositories_need_update then (
      OpamConsole.header_msg "Updating package repositories";
      let repos = OpamRepositoryName.Map.values repositories in
      let command repo =
        OpamProcess.Job.ignore_errors ~default:(fun t -> t)
          ~message:("Could not update repository " ^
                    OpamRepositoryName.to_string repo.repo_name) @@
        OpamRepositoryCommand.update t repo
      in
      let t =
        OpamParallel.reduce
          ~jobs:(OpamState.dl_jobs t)
          ~command
          ~merge:(fun f1 f2 x -> f1 (f2 x))
          ~nil:(fun x -> x)
          repos
          t
      in
      let t, compiler_updates =
        let t = OpamRepositoryCommand.update_compiler_index t in
        t, OpamRepositoryCommand.fix_compiler_descriptions t
          ~verbose:(OpamCoreConfig.(!r.verbose_level) >= 2) in
      let package_updates =
        let t = OpamRepositoryCommand.update_package_index t in
        OpamRepositoryCommand.fix_package_descriptions t
          ~verbose:(OpamCoreConfig.(!r.verbose_level) >= 2) in

      (* If necessary, output a JSON file *)
      if OpamJson.verbose () then
        let json to_json update =
          `O [ ("created", to_json update.created);
               ("updated", to_json update.updated);
               ("deleted", to_json update.deleted);
               ("changed", to_json update.changed); ] in
        let updates = `O [
            "package-updates" , (json OpamPackage.Set.to_json package_updates);
            "compiler-updates", (json OpamCompiler.Set.to_json compiler_updates);
          ] in
        OpamJson.add updates;
    );

    if dev_packages_need_update then (
      OpamConsole.header_msg "Synchronizing development packages";
      let updates =
        OpamRepositoryCommand.update_dev_packages ~verbose:(OpamConsole.verbose ())
          t dev_packages in
      let json = `O [ "dev-packages-update", OpamPackage.Set.to_json updates ] in
      OpamJson.add json
    );

    OpamState.Cache.remove ();
    let t =
      OpamState.load_state "dry-upgrade" OpamStateConfig.(!r.current_switch)
    in
    OpamState.Cache.save t;

    log "dry-upgrade";
    let broken_state_message ~need_fixup conflicts =
      let reasons, chains, _cycles =
        OpamCudf.strings_of_conflict (OpamState.unavailable_reason t) conflicts
      in
      OpamConsole.warning
        "A conflict was detected in your installation. \
         This can be caused by updated constraints or conflicts in your \
         installed packages:\n%s"
        (OpamStd.Format.itemize (fun x -> x) reasons);
      if chains <> [] then (
        OpamConsole.formatted_msg "The following dependencies are in cause:\n";
        List.iter (OpamConsole.msg "  - %s\n") chains);
      OpamConsole.formatted_msg
        "\nYou should run \"opam upgrade%s\" to resolve the situation.\n"
        (if need_fixup && OpamCudf.external_solver_available () then " --fixup"
         else "")
    in
    if not no_stats then
    let universe = OpamState.universe t (Upgrade OpamPackage.Set.empty) in
    match OpamSolver.check_for_conflicts universe with
    | Some cs ->
      let need_fixup = match compute_upgrade_t [] t with
        | _, _, Success _ -> false
        | _, _, Conflicts _ -> true
      in
      broken_state_message ~need_fixup cs
    | None ->
      match compute_upgrade_t [] t with
      | _, _, Success upgrade ->
        let stats = OpamSolver.stats upgrade in
        if OpamSolution.sum stats > 0 then
          OpamConsole.msg
            "\nUpdates available for %s, apply them with 'opam upgrade':\n\
             ===== %s =====\n"
            (OpamSwitch.to_string t.switch)
            (OpamSolver.string_of_stats stats)
      | _, _, Conflicts cs ->
        log "State isn't broken but upgrade fails: something might be wrong.";
        broken_state_message ~need_fixup:true cs

  let init repo compiler ~jobs shell dot_profile update_config =
    log "INIT %a" (slog OpamRepositoryBackend.to_string) repo;
    let root = OpamStateConfig.(!r.root_dir) in
    let config_f = OpamPath.config root in
    let dot_profile_o = Some dot_profile in
    let user = { shell; ocamlinit = true; dot_profile = dot_profile_o } in
    let root_empty =
      not (OpamFilename.exists_dir root) || OpamFilename.dir_is_empty root in
    let update_setup t =
      let updated = match update_config with
        | `ask -> OpamState.update_setup_interactive t shell dot_profile
        | `no  -> false
        | `yes ->
          let global = { complete = true; switch_eval = true } in
          OpamState.update_setup t (Some user) (Some global);
          true in
      if updated then OpamState.print_env_warning_at_switch t
      else OpamState.print_env_warning_at_init t user in

    if OpamFilename.exists config_f then (
      OpamConsole.msg "OPAM has already been initialized.";
    ) else (
      if not root_empty then (
        OpamConsole.warning "%s exists and is not empty"
          (OpamFilename.Dir.to_string root);
        if not (OpamConsole.confirm "Proceed ?") then OpamStd.Sys.exit 1);
      try

        (* Check for the external dependencies *)
        let check_external_dep name =
          OpamSystem.command_exists name
        in
        OpamConsole.msg "Checking for available remotes: ";
        let repo_types =
          ["rsync", "rsync and local";
           "git", "git"; "hg", "mercurial"; "darcs", "darcs"]
        in
        let available_repos, unavailable_repos =
          List.partition (check_external_dep @* fst) repo_types in
        OpamConsole.msg "%s.%s\n"
          (match available_repos with
           | [] -> "none"
           | r -> String.concat ", " (List.map snd r))
          (if unavailable_repos = [] then " Perfect!" else
             "\n" ^ OpamStd.Format.itemize (fun (cmd,msg) ->
                 Printf.sprintf
                   "you won't be able to use %s repositories unless you \
                    install the %s command on your system."
                   msg (OpamConsole.colorise `bold cmd))
               unavailable_repos);
        if not (check_external_dep "aspcud") then
          OpamConsole.warning
            "Recommended external solver %s not found."
            (OpamConsole.colorise `bold "aspcud");
        let advised_deps =
          [OpamStateConfig.(Lazy.force !r.makecmd); "m4"; "cc"]
        in
        (match List.filter (not @* check_external_dep) advised_deps with
         | [] -> ()
         | missing ->
           OpamConsole.warning
             "Recommended dependencies -- \
              most packages rely on these:\n%s"
             (OpamStd.Format.itemize (OpamConsole.colorise `bold) missing));
        let fetch_cmd_user =
          let open OpamStd.Option.Op in
          match
            OpamStd.Env.getopt "OPAMCURL",
            OpamStd.Env.getopt "OPAMFETCH" >>| fun s ->
            OpamStd.String.split s ' '
          with
          | Some cmd, _ | _, Some (cmd::_) -> check_external_dep cmd
          | _ -> false
        in
        let required_deps =
          ["curl or wget",
<<<<<<< HEAD
           fetch_cmd_user ||
           check_external_dep "curl" ||
           check_external_dep "wget";
=======
           check_external_dep OpamGlobals.curl_command ||
           check_external_dep "wget" ||
           (match !OpamGlobals.download_tool with
            | Some (`Custom f) ->
              (match f ~url:"" ~out:"-" ~retry:1 ~checksum:"" ~compress:false
               with
               | cmd::_ -> check_external_dep cmd
               | [] -> false)
            | _ -> false);
>>>>>>> 39129730
           "patch", check_external_dep "patch";
           "tar", check_external_dep "tar";
           "unzip", check_external_dep "unzip" ]
        in
        (match List.filter (not @* snd) required_deps with
         | [] -> ()
         | missing ->
           OpamConsole.error_and_exit
             "Missing dependencies -- \
              the following commands are required for OPAM to operate:\n%s"
             (OpamStd.Format.itemize (OpamConsole.colorise `bold @* fst) missing));

        (* Create (possibly empty) configuration files *)
        let switch =
          if compiler = OpamCompiler.system then
            OpamSwitch.system
          else
            OpamSwitch.of_string (OpamCompiler.to_string compiler) in

        (* Create ~/.opam/compilers/system.comp *)
        OpamState.create_system_compiler_description root;

        (* Create ~/.opam/config *)
        let config =
          OpamFile.Config.create switch [repo.repo_name] jobs
            OpamStateConfig.(default.dl_jobs)
        in
        OpamStateConfig.write root config;

        (* Create ~/.opam/aliases *)
        OpamFile.Aliases.write
          (OpamPath.aliases root)
          (OpamSwitch.Map.singleton switch compiler);

        (* Init repository *)
        OpamFile.Package_index.write (OpamPath.package_index root)
          OpamPackage.Map.empty;
        OpamFile.Compiler_index.write (OpamPath.compiler_index root)
          OpamCompiler.Map.empty;
        OpamFile.Repo_config.write (OpamRepositoryPath.config repo) repo;
        OpamProcess.Job.run (OpamRepository.init repo);
        OpamState.install_global_config root switch;

        (* Init global dirs *)
        OpamFilename.mkdir (OpamPath.packages_dir root);
        OpamFilename.mkdir (OpamPath.compilers_dir root);

        (* Load the partial state, and update the global state *)
        log "updating repository state";
        let t = OpamState.load_state ~save_cache:false "init-1" switch in
        OpamConsole.header_msg "Fetching repository information";
        let t = OpamProcess.Job.run (OpamRepositoryCommand.update t repo) t in
        OpamRepositoryCommand.fix_descriptions t
          ~save_cache:false ~verbose:false;

        (* Load the partial state, and install the new compiler if needed *)
        log "updating package state";
        let quiet = (compiler = OpamCompiler.system) in
        OpamState.install_compiler t ~quiet switch compiler;

        (* Finally, load the complete state and install the compiler packages *)
        log "installing compiler packages";
        OpamSwitchCommand.install_packages switch compiler

      with e ->
        OpamStd.Exn.register_backtrace e;
        OpamConsole.error "Initialisation failed";
        OpamConsole.errmsg "%s\n" (Printexc.to_string e);
        if not (OpamConsole.debug ()) && root_empty then
          OpamFilename.rmdir root;
        raise e);
    let t = OpamState.load_state "init"
        OpamStateConfig.(!r.current_switch) in
    update_setup t


  (* Checks a request for [atoms] for conflicts with the orphan packages *)
  let check_conflicts t atoms =
    let changes = OpamState.packages_of_atoms t atoms in
    let t, full_orphans, orphan_versions = orphans ~changes t in
    (* packages which still have local data are OK for install/reinstall *)
    let has_no_local_data nv =
      not (OpamFilename.exists_dir (OpamPath.packages t.root nv)) in
    let full_orphans, full_orphans_with_local_data =
      OpamPackage.Set.partition has_no_local_data
        full_orphans in
    let orphan_versions, orphan_versions_with_local_data =
      OpamPackage.Set.partition has_no_local_data
        orphan_versions in
    let available = lazy (t.packages -- full_orphans -- orphan_versions) in
    let orphans = full_orphans ++ orphan_versions in
    let conflict_atoms =
      List.filter
        (fun (name,_ as a) ->
           not (OpamState.is_pinned t name) &&
           OpamPackage.Set.exists (OpamFormula.check a) orphans && (*optim*)
           not (OpamPackage.Set.exists (OpamFormula.check a) (* real check *)
                  (Lazy.force available)))
        atoms in
    if conflict_atoms <> [] then
      OpamConsole.error_and_exit
        "Sorry, these packages are no longer available \
         from the repositories: %s"
        (OpamStd.Format.pretty_list
           (List.map OpamFormula.string_of_atom conflict_atoms))
    else
      {t with available_packages = lazy
                (Lazy.force t.available_packages ++
                 full_orphans_with_local_data ++
                 orphan_versions_with_local_data )},
      full_orphans,
      orphan_versions

  let install_t ?ask atoms add_to_roots deps_only t =
    log "INSTALL %a" (slog OpamFormula.string_of_atoms) atoms;
    let names = OpamPackage.Name.Set.of_list (List.rev_map fst atoms) in

    let t, full_orphans, orphan_versions = check_conflicts t atoms in

    let pkg_skip, pkg_new =
      get_installed_atoms t atoms in

    (* Add the packages to the list of package roots and display a
       warning for already installed package roots. *)
    let current_roots = t.installed_roots in
    let t =
      List.fold_left (fun t nv ->
          if OpamPackage.Set.mem nv t.installed then
            match add_to_roots with
            | None ->
              OpamConsole.note
                "Package %s is already installed (current version is %s)."
                (OpamPackage.Name.to_string (OpamPackage.name nv))
                (OpamPackage.Version.to_string (OpamPackage.version nv));
              t
            | Some true ->
              if OpamPackage.Set.mem nv t.installed_roots then
                OpamConsole.note
                  "Package %s is already installed as a root."
                  (OpamPackage.Name.to_string (OpamPackage.name nv));
              { t with installed_roots =
                         OpamPackage.Set.add nv t.installed_roots }
            | Some false ->
              if OpamPackage.Set.mem nv t.installed_roots then
                { t with installed_roots =
                           OpamPackage.Set.remove nv t.installed_roots }
              else
                (OpamConsole.note
                   "Package %s is already marked as 'installed automatically'."
                   (OpamPackage.Name.to_string (OpamPackage.name nv));
                 t)
          else t
        )  t pkg_skip in
    if t.installed_roots <> current_roots then (
      let diff = t.installed_roots -- current_roots in
      if not (OpamPackage.Set.is_empty diff) then
        let diff = OpamPackage.Set.elements diff in
        let diff = List.rev (List.rev_map OpamPackage.to_string diff) in
        OpamConsole.msg
          "Adding %s to the list of installed roots.\n"
          (OpamStd.Format.pretty_list diff)
      else (
        let diff = current_roots -- t.installed_roots in
        let diff = OpamPackage.Set.elements diff in
        let diff = List.rev (List.rev_map OpamPackage.to_string diff) in
        OpamConsole.msg
          "Removing %s from the list of installed roots.\n"
          (OpamStd.Format.pretty_list diff)
      );
      let file = OpamPath.Switch.installed_roots t.root t.switch in
      OpamFile.Installed_roots.write file t.installed_roots;
    );

    OpamSolution.check_availability t (Lazy.force t.available_packages) atoms;

    if pkg_new <> [] then (

      let request =
        preprocess_request t full_orphans orphan_versions
          { wish_install = atoms;
            wish_remove  = [];
            wish_upgrade = [];
            criteria = `Default; }
      in
      let action =
        if add_to_roots = Some false || deps_only then
          Install OpamPackage.Name.Set.empty
        else Install names in
      let solution =
        OpamSolution.resolve t action
          ~orphans:(full_orphans ++ orphan_versions)
          request in
      let solution = match solution with
        | Conflicts cs ->
          log "conflict!";
          OpamConsole.msg "%s"
            (OpamCudf.string_of_conflict (OpamState.unavailable_reason t) cs);
          No_solution
        | Success solution ->
          let solution =
            if deps_only then
              OpamSolver.filter_solution (fun nv ->
                  not (OpamPackage.Name.Set.mem (OpamPackage.name nv) names))
                solution
            else solution in
          OpamSolution.apply ?ask t action ~requested:names solution in
      OpamSolution.check_solution t solution
    )

  let install names add_to_roots deps_only =
    with_switch_backup "install" @@ fun t ->
    let atoms = OpamSolution.sanitize_atom_list ~permissive:true t names in
    let t = update_dev_packages_t atoms t in
    install_t atoms add_to_roots deps_only t

  let remove_t ?ask ~autoremove ~force atoms t =
    log "REMOVE autoremove:%b %a" autoremove
      (slog OpamFormula.string_of_atoms) atoms;

    let t, full_orphans, orphan_versions =
      let changes =
        if autoremove then None
        else Some (OpamState.packages_of_atoms t atoms) in
      orphans ?changes t
    in

    let nothing_to_do = ref true in
    let atoms =
      List.filter (fun (n,_) ->
        if n = OpamPackage.Name.global_config then (
          OpamConsole.msg "Package %s can not be removed.\n"
            (OpamPackage.Name.to_string OpamPackage.Name.global_config);
          false
        ) else
          true
      ) atoms in
    let packages, not_installed =
      get_installed_atoms t atoms in
    if not_installed <> [] then (
      if force then
        let force_remove atom =
          let candidates = OpamPackage.Set.filter (OpamFormula.check atom) t.packages in
          try
            let nv = OpamPackage.max_version candidates (fst atom) in
            OpamConsole.note "Forcing removal of (uninstalled) %s" (OpamPackage.to_string nv);
            OpamProcess.Job.run (OpamAction.remove_package ~metadata:false t nv);
            OpamAction.cleanup_package_artefacts t nv;
            nothing_to_do := false
          with Not_found ->
            OpamConsole.error "No package %s found for (forced) removal.\n"
              (OpamFormula.short_string_of_atom atom)
        in
        List.iter force_remove not_installed
      else
        OpamConsole.note "%s %s not installed.\n"
          (OpamStd.Format.pretty_list
             (List.map OpamFormula.short_string_of_atom not_installed))
          (match not_installed with [_] -> "is" | _ -> "are")
    );

    if autoremove || packages <> [] then (
      let packages = OpamPackage.Set.of_list packages in
      let universe = OpamState.universe t Remove in
      let to_remove =
        OpamPackage.Set.of_list
          (OpamSolver.reverse_dependencies ~build:true
             ~depopts:false ~installed:true universe packages) in
      let to_keep =
        (if autoremove then t.installed_roots else t.installed)
        -- to_remove -- full_orphans -- orphan_versions
      in
      let to_keep =
        OpamPackage.Set.of_list
          (OpamSolver.dependencies ~build:true
             ~depopts:true ~installed:true universe to_keep) in
      (* to_keep includes the depopts, because we don't want to autoremove
         them. But that may re-include packages that we wanted removed, so we
         need to remove them again *)
      let to_keep = to_keep -- to_remove in
      let requested = OpamPackage.names_of_packages packages in
      let to_remove =
        if autoremove then
          let to_remove = t.installed -- to_keep in
          if atoms = [] then to_remove
          else (* restrict to the dependency cone of removed pkgs *)
            to_remove %%
            (OpamPackage.Set.of_list
               (OpamSolver.dependencies ~build:true
                  ~depopts:true ~installed:true universe to_remove))
        else to_remove in
      let solution =
        OpamSolution.resolve_and_apply ?ask t Remove ~requested
          ~orphans:(full_orphans ++ orphan_versions)
          { wish_install = OpamSolution.eq_atoms_of_packages to_keep;
            wish_remove  = OpamSolution.atoms_of_packages to_remove;
            wish_upgrade = [];
            criteria = `Default; } in
      OpamSolution.check_solution t solution
    ) else if !nothing_to_do then
      OpamConsole.msg "Nothing to do.\n"

  let remove ~autoremove ~force names =
    with_switch_backup "remove" @@ fun t ->
    let atoms = OpamSolution.sanitize_atom_list t names in
    remove_t ~autoremove ~force atoms t

  let reinstall_t ?ask ?(force=false) atoms t =
    log "reinstall %a" (slog OpamFormula.string_of_atoms) atoms;

    let reinstall, not_installed =
      get_installed_atoms t atoms in
    let to_install =
      if not_installed <> [] then
        if
          force ||
          (OpamConsole.warning "%s %s not installed."
             (OpamStd.Format.pretty_list
                (List.map OpamFormula.short_string_of_atom not_installed))
             (match not_installed with [_] -> "is" | _ -> "are");
           OpamConsole.confirm "Install ?")
        then not_installed
        else OpamStd.Sys.exit 1
      else []
    in

    let reinstall = OpamPackage.Set.of_list reinstall in

    let atoms =
      to_install @ OpamSolution.eq_atoms_of_packages reinstall in

    let t, full_orphans, orphan_versions = check_conflicts t atoms in

    let requested =
      OpamPackage.Name.Set.of_list (List.rev_map fst atoms) in

    let request =
      preprocess_request t full_orphans orphan_versions
        { wish_install = atoms;
          wish_remove  = [];
          wish_upgrade = [];
          criteria = `Fixup; } in

    let solution =
      OpamSolution.resolve_and_apply ?ask t (Reinstall reinstall) ~requested
        ~orphans:(full_orphans ++ orphan_versions)
        request in

    OpamSolution.check_solution t solution

  let reinstall names =
    with_switch_backup "reinstall" @@ fun t ->
    let atoms = OpamSolution.sanitize_atom_list t names in
    let t = update_dev_packages_t atoms t in
    reinstall_t atoms t

  module PIN = struct
    open OpamPinCommand

    let post_pin_action t name =
      let nv = try Some (OpamState.pinned t name) with Not_found -> None in
      try match nv with
      | Some nv ->
        let v = OpamPackage.version nv in
        OpamConsole.msg "%s needs to be %sinstalled.\n"
          (OpamPackage.Name.to_string name)
          (if OpamPackage.has_name t.installed name then "re" else "");
        if OpamPackage.Set.mem nv t.installed
        then reinstall_t ~ask:true [name, Some (`Eq,v)] t (* same version *)
        else install_t ~ask:true [name, Some (`Eq,v)] None false t (* != version or new *)
      | None ->
        try
          let nv = OpamPackage.max_version t.installed name in
          if OpamPackage.has_name (Lazy.force t.available_packages) name then
            (OpamConsole.msg "%s needs to be reinstalled.\n"
               (OpamPackage.Name.to_string name);
             if OpamPackage.Set.mem nv (Lazy.force t.available_packages)
             then reinstall_t ~ask:true [name, Some (`Eq, OpamPackage.version nv)] t
             else upgrade_t ~ask:true [name, Some (`Neq, OpamPackage.version nv)] t)
          else
            (OpamConsole.msg "%s needs to be removed.\n" (OpamPackage.to_string nv);
             (* Package no longer available *)
             remove_t ~ask:true ~autoremove:false ~force:false [name, None] t)
        with Not_found -> ()
      with e ->
        OpamConsole.note
          "Pinning command successful, but your installed packages \
           may be out of sync.";
        raise e

    let get_upstream t name =
      try
        let nv = OpamPackage.max_version t.packages name in
        match OpamState.opam_opt t nv with
        | None -> raise Not_found
        | Some o -> match OpamFile.OPAM.dev_repo o with
          | None -> raise Not_found
          | Some pin -> pin
      with Not_found ->
        OpamConsole.error_and_exit
          "\"dev-repo\" field missing in %s metadata, you'll need to specify \
           the pinning location"
          (OpamPackage.Name.to_string name)

    let pin name ?(edit=false) ?version ?(action=true) pin_option_opt =
      let pin_option = match pin_option_opt with
        | Some o -> o
        | None ->
          let t = OpamState.load_state "pin-get-upstream"
              OpamStateConfig.(!r.current_switch) in
          get_upstream t name
      in
      let needs_reinstall = pin name ?version pin_option in
      with_switch_backup "pin-reinstall" @@ fun t ->
      OpamConsole.msg "\n";
      let updated =
        OpamProcess.Job.run
          (OpamState.update_pinned_package t ?fixed_version:version name)
      in
      if not updated then
        (ignore (unpin ~state:t [name]);
         OpamStd.Sys.exit 1);
      OpamConsole.msg "\n";
      let opam_f = OpamPath.Switch.Overlay.opam t.root t.switch name in
      let empty_opam = OpamFile.OPAM.(
          empty = with_name_opt (with_version_opt (read opam_f) None) None
        ) in
      let needs_reinstall2 =
        if edit || empty_opam then
          try OpamPinCommand.edit t name
          with Not_found ->
            (OpamConsole.error "No valid metadata available.";
             ignore (unpin ~state:t [name]);
             OpamStd.Sys.exit 1)
        else None
      in
      if action then
        let t = OpamState.load_state "pin-reinstall-2" t.switch in
        if not (OpamPackage.has_name t.installed name) ||
           needs_reinstall <> None ||
           needs_reinstall2 <> None
        then post_pin_action t name

    let edit ?(action=true) name =
      with_switch_backup "pin-edit" @@ fun t ->
      match edit t name with
      | None -> ()
      | Some true ->
        if action then post_pin_action t name
      | Some false ->
        (* Version changed: reload the state to ensure consistency *)
        let t = OpamState.load_state "pin-edit-2" t.switch in
        if action then post_pin_action t name

    let unpin ?(action=true) names =
      let reinstall = unpin names in
      if action && reinstall <> [] then
        with_switch_backup "pin-reinstall" @@ fun t ->
        let t,atoms =
          List.fold_left (fun (t,atoms) name ->
              try
                let nv = OpamPackage.max_version t.installed name in
                let avail = Lazy.force t.available_packages in
                if OpamPackage.Set.mem nv avail then
                  {t with reinstall = OpamPackage.Set.add nv t.reinstall},
                  (name, Some (`Eq, OpamPackage.version nv))::atoms
                else
                  t, (name, None)::atoms
              with Not_found -> t, atoms
            )
            (t,[]) names
        in
        upgrade_t ~ask:true atoms t

    let list = list
  end

  module REPOSITORY = OpamRepositoryCommand
  module CONFIG     = OpamConfigCommand
  module SWITCH     = OpamSwitchCommand

end

let read_lock f =
  OpamState.check (Read_lock f)

let switch_lock f =
  OpamState.check
    (Switch_lock ((fun () -> OpamStateConfig.(!r.current_switch)), f))

let global_lock f =
  OpamState.check (Global_lock f)

let global_then_switch_lock f =
  OpamState.check (Global_with_switch_cont_lock f)

(** We protect each main functions with a lock depending on its access
    on some read/write data. *)

module SafeAPI = struct

  let init = API.init

  let list ~print_short ~filter ~order ~exact_name ~case_sensitive
      ?depends ?reverse_depends ?recursive_depends ?resolve_depends
      ?depopts ?depexts
      pkg_str =
    read_lock (fun () ->
      API.list ~print_short ~filter ~order ~exact_name ~case_sensitive
        ?depends ?reverse_depends ?recursive_depends ?resolve_depends
        ?depopts ?depexts
        pkg_str
    )

  let info ~fields ~raw_opam ~where regexps =
    read_lock (fun () -> API.info ~fields ~raw_opam ~where regexps)

  let install names add_to_roots deps_only =
    switch_lock (fun () -> API.install names add_to_roots deps_only)

  let reinstall names =
    switch_lock (fun () -> API.reinstall names)

  let upgrade names =
    switch_lock (fun () -> API.upgrade names)

  let fixup () =
    switch_lock API.fixup

  let remove ~autoremove ~force names =
    switch_lock (fun () -> API.remove ~autoremove ~force names)

  let update ~repos_only ?no_stats repos =
    global_lock (fun () -> API.update ~repos_only ?no_stats repos)

  module CONFIG = struct

    let env ~csh ~sexp ~fish ~inplace_path =
      API.CONFIG.env ~csh ~sexp ~fish ~inplace_path

    let setup local global =
      global_lock (fun () -> API.CONFIG.setup local global)

    let setup_list shell dot_profile =
      read_lock (fun () -> API.CONFIG.setup_list shell dot_profile)

    let exec ~inplace_path command =
      API.CONFIG.exec ~inplace_path command

    let list names =
      read_lock (fun () -> API.CONFIG.list names)

    let variable var =
      read_lock (fun () -> API.CONFIG.variable var)

    let subst files =
      read_lock (fun () -> API.CONFIG.subst files)

  end

  module REPOSITORY = struct

    let list ~short =
      read_lock (fun () -> API.REPOSITORY.list ~short)

    let add name kind address ~priority =
      global_lock (fun () -> API.REPOSITORY.add name kind address ~priority)

    let remove name =
      global_lock (fun () -> API.REPOSITORY.remove name)

    let priority name ~priority =
      global_lock (fun () -> API.REPOSITORY.priority name ~priority)

    let set_url name address =
      global_lock (fun () -> API.REPOSITORY.set_url name address)

  end

  module SWITCH = struct

    let switch ?compiler ~quiet ~warning name =
      global_then_switch_lock (fun () ->
        API.SWITCH.switch_cont ?compiler ~quiet ~warning name)

    let install ~quiet ~warning ~update_config switch ocaml_version =
      global_then_switch_lock (fun () ->
        API.SWITCH.install_cont ~quiet ~warning ~update_config switch ocaml_version)

    let import filename =
      switch_lock (fun () -> API.SWITCH.import filename)

    let export filename =
      read_lock (fun () -> API.SWITCH.export filename)

    let remove switch =
      global_lock (fun () -> API.SWITCH.remove switch)

    let reinstall switch =
      global_then_switch_lock (fun () ->
          switch, (fun () -> API.SWITCH.reinstall switch))

    let list ~print_short ~installed ~all =
      read_lock (fun () -> API.SWITCH.list ~print_short ~installed ~all)

    let show () =
      read_lock API.SWITCH.show

  end

  module PIN = struct

    let pin name ?edit ?version ?action pin_option =
      switch_lock (fun () -> API.PIN.pin name ?edit ?version ?action pin_option)

    let edit ?action name =
      switch_lock (fun () -> API.PIN.edit ?action name)

    let unpin ?action names =
      switch_lock (fun () -> API.PIN.unpin ?action names)

    let list ~short () =
      read_lock (fun () -> API.PIN.list ~short ())

  end

end<|MERGE_RESOLUTION|>--- conflicted
+++ resolved
@@ -451,13 +451,9 @@
         print_header ();
       print_list t ~uninst_versions:depends_mode ~short:print_short
         ~shortv:resolve_depends ~order details;
-<<<<<<< HEAD
-      if OpamPackage.Name.Map.is_empty details then OpamStd.Sys.exit 1
-=======
       if regexp <> [] &&
          OpamPackage.Name.Map.is_empty details
-      then OpamGlobals.exit 1
->>>>>>> 39129730
+      then OpamStd.Sys.exit 1
 
   let info ~fields ~raw_opam ~where atoms =
     let t = OpamState.load_state "info"
@@ -1315,21 +1311,9 @@
         in
         let required_deps =
           ["curl or wget",
-<<<<<<< HEAD
            fetch_cmd_user ||
            check_external_dep "curl" ||
            check_external_dep "wget";
-=======
-           check_external_dep OpamGlobals.curl_command ||
-           check_external_dep "wget" ||
-           (match !OpamGlobals.download_tool with
-            | Some (`Custom f) ->
-              (match f ~url:"" ~out:"-" ~retry:1 ~checksum:"" ~compress:false
-               with
-               | cmd::_ -> check_external_dep cmd
-               | [] -> false)
-            | _ -> false);
->>>>>>> 39129730
            "patch", check_external_dep "patch";
            "tar", check_external_dep "tar";
            "unzip", check_external_dep "unzip" ]
