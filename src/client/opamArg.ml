--- conflicted
+++ resolved
@@ -84,19 +84,11 @@
 
 let create_build_options
     keep_build_dir make no_checksums build_test
-<<<<<<< HEAD
-    build_doc show dryrun external_tags cudf_file fake
+    build_doc show dryrun external_tags fake
     jobs json = {
   keep_build_dir; make; no_checksums;
   build_test; build_doc; show; dryrun; external_tags;
-  cudf_file; fake; jobs; json
-=======
-    build_doc dryrun external_tags fake
-    jobs json = {
-  keep_build_dir; make; no_checksums;
-  build_test; build_doc; dryrun; external_tags;
   fake; jobs; json
->>>>>>> e83b86ce
 }
 
 let json_update = function
@@ -444,11 +436,7 @@
        environment. You probably want `--dry-run'. You've been warned." in
   Term.(pure create_build_options
     $keep_build_dir $make $no_checksums $build_test
-<<<<<<< HEAD
-    $build_doc $show $dryrun $external_tags $cudf_file $fake
-=======
-    $build_doc $dryrun $external_tags $fake
->>>>>>> e83b86ce
+    $build_doc $show $dryrun $external_tags $fake
     $jobs_flag $json_flag)
 
 let init_dot_profile shell dot_profile =
