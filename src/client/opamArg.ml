--- conflicted
+++ resolved
@@ -837,31 +837,21 @@
        what your are doing: this flag will make OPAM try to \
        download the archive files for ALL the available \
        packages." in
-<<<<<<< HEAD
   let upgrade =
     mk_flag ["u";"upgrade"]
       "Automatically run $(b,opam upgrade --yes) after the update." in
-  let update global_options jobs json repositories sync upgrade =
-=======
-  let update global_options jobs json repositories repos_only sync =
->>>>>>> c265bba0
+  let update global_options jobs json repositories repos_only sync upgrade =
     apply_global_options global_options;
     json_update json;
     OpamGlobals.sync_archives := sync;
     OpamGlobals.jobs := jobs;
-<<<<<<< HEAD
-    Client.update repositories;
+    Client.update ~repos_only repositories;
     if upgrade then (
       OpamGlobals.yes := true;
       Client.upgrade None
-    )
-  in
-  Term.(pure update $global_options $jobs_flag $json_flag $repository_list $sync
-        $upgrade),
-=======
-    Client.update ~repos_only repositories in
-  Term.(pure update $global_options $jobs_flag $json_flag $repository_list $repos_only $sync),
->>>>>>> c265bba0
+    ) in
+  Term.(pure update $global_options $jobs_flag $json_flag $repository_list
+        $repos_only $sync $upgrade),
   term_info "update" ~doc ~man
 
 (* UPGRADE *)
