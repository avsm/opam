(**************************************************************************)
(*                                                                        *)
(*    Copyright 2012-2015 OCamlPro                                        *)
(*    Copyright 2012 INRIA                                                *)
(*                                                                        *)
(*  All rights reserved.This file is distributed under the terms of the   *)
(*  GNU Lesser General Public License version 3.0 with linking            *)
(*  exception.                                                            *)
(*                                                                        *)
(*  OPAM is distributed in the hope that it will be useful, but WITHOUT   *)
(*  ANY WARRANTY; without even the implied warranty of MERCHANTABILITY    *)
(*  or FITNESS FOR A PARTICULAR PURPOSE.See the GNU General Public        *)
(*  License for more details.                                             *)
(*                                                                        *)
(**************************************************************************)

open OpamTypes
open OpamFilename.Op
open OpamPackage.Set.Op

let log fmt = OpamConsole.log "OPAM-MK-REPO" fmt

type args = {
  index: bool;
  names: string list;
  gener_digest: bool;
  dryrun: bool;
  recurse: bool;
  resolve: bool;
  debug: bool;
  (* option for resolve *)
  compiler_version: OpamCompiler.Version.t option;
  switch: OpamSwitch.t option;
  os_string: string;
}

let args =
  let open Cmdliner in
  (*{[
       let all =
         let doc = "Build all package archives (this is the default unless -i)" in
         Arg.(value & flag & info ["a";"all"] ~doc)
       in
     ]}*)
  let index =
    let doc = "Only build indexes, not package archives." in
    Arg.(value & flag & info ["i";"index"] ~doc)
  in
  let gener_digest =
    let doc = "Automatically correct the wrong archive checksums." in
    Arg.(value & flag & info ["g";"generate-checksums"] ~doc)
  in
  let dryrun =
    let doc = "Simply display the possible actions instead of executing them." in
    Arg.(value & flag & info ["d";"dryrun"] ~doc)
  in
  let recurse =
    let doc = "Recurse among the transitive dependencies of the packages and \
               download all available versions of the dependencies." in
    Arg.(value & flag & info ["r";"recursive"] ~doc)
  in
  let resolve =
    let doc = "A more advanced version of `--recursive' that calculates \
               a single usable snapshot of the package universe, resulting \
               in a single version of each package.  If you need more flexibility \
               among package versions, you should continue to use `--recursive' \
               to download all the archives." in
    Arg.(value & flag & info ["resolve"] ~doc)
  in
  let compiler_version =
    let doc = "Specify the variable 'ocaml_version' to be used to filter \
               packages when using '--resolve'." in
    Arg.(value & opt (some string) None & info ~doc ["compiler"])
  in
  let switch =
    let doc = "Specify the variable switch' to be used to filter \
               packages when using '--resolve'. (Default: 'compiler_version')" in
    Arg.(value & opt (some string) None & info ~doc ["switch"])
  in
  let names =
    let doc = "Names of the packages to include in the repo." in
    Arg.(value & pos_all string [] & info [] ~docv:"PKG" ~doc)
  in
  let debug =
    let doc = "Display debug messages." in
    Arg.(value & flag & info ["debug"] ~doc)
  in
  Term.(
    pure
      (fun index gener_digest dryrun recurse names debug resolve
        compiler_version switch ->
        let compiler_version =
          Option.map OpamCompiler.Version.of_string compiler_version in
        let switch =
          match switch with
          | None -> Option.map (fun cv -> OpamSwitch.of_string (OpamCompiler.Version.to_string cv)) compiler_version
          | Some switch -> Some (OpamSwitch.of_string switch) in
         {index; gener_digest; dryrun; recurse; names; debug; resolve;
          compiler_version; switch; os_string = OpamGlobals.os_string ()})
    $index $gener_digest $dryrun $recurse $names $debug $resolve
    $compiler_version $switch
  )

let consistent_ocaml_version args opam =
  match args.compiler_version with
  | None -> true
  | Some cv ->
    let system = OpamCompiler.Version.of_string "system" in
    let atom (r,v) =
      match OpamCompiler.Version.to_string v with
      | "system" ->
        begin match r with
          | `Eq  -> OpamCompiler.Version.compare cv system = 0
          | `Neq -> OpamCompiler.Version.compare cv system <> 0
          | _    -> OpamSystem.internal_error
                      "%s is not a valid constraint for the system compiler \
                       (only '=' and '!=' are valid)."
                      (OpamFormula.string_of_relop r)
        end
      | _ -> OpamCompiler.Version.eval_relop r cv v
    in
    match OpamFile.OPAM.ocaml_version opam with
    | None   -> true
    | Some c -> OpamFormula.eval atom c

let consistent_os args opam =
  match OpamFile.OPAM.os opam with
  | Empty -> true
  | f ->
    let atom (b, os) =
      let ($) = if b then (=) else (<>) in
      os $ args.os_string in
    OpamFormula.eval atom f

let string str = Some (S str)
let bool b = Some (B b)
let is_global_conf v =
  OpamVariable.Full.package v = OpamPackage.Name.global_config

let faked_var_resolve args v =
  let get_global_var v =
    if not (is_global_conf v) then None else
    match OpamVariable.to_string (OpamVariable.Full.variable v) with
    | "ocaml-version" -> begin
        match args.compiler_version with
        | None -> None
        | Some cv -> string (OpamCompiler.Version.to_string cv)
      end
    | "opam-version"  -> string (OpamVersion.to_string OpamVersion.current)
    | "preinstalled"  -> begin
        match args.compiler_version with
        | None -> None
        | Some cv -> bool (OpamCompiler.Version.to_string cv = "system")
      end
    | "switch"        -> begin
        match args.switch with
        | None -> None
        | Some s -> string (OpamSwitch.to_string s)
      end
    | "arch"          -> string (OpamGlobals.arch ())
    | _               -> None
  in
    try
      List.fold_left
        (function None -> (fun (f,v) -> f v) | r -> (fun _ -> r))
        None
        [
          OpamState.get_env_var, v;
          get_global_var, v;
        ]
    with Exit -> None


let consistent_available_field args opam =
  OpamFilter.eval_to_bool ~default:false (faked_var_resolve args)
    (OpamFile.OPAM.available opam)

let resolve_deps args index names =
  let atoms =
    List.map (fun str ->
        match OpamPackage.of_string_opt str with
        | Some nv ->
          OpamSolution.eq_atom (OpamPackage.name nv) (OpamPackage.version nv)
        | None -> OpamPackage.Name.of_string str, None)
      names in
  let consistent opam =
    consistent_ocaml_version args opam
    && consistent_os args opam
    && consistent_available_field args opam
  in
  let opams =
    List.fold_left
      (fun opams r ->
         let f =
           OpamFilename.create (OpamFilename.cwd ()) (OpamFilename.Attribute.base r) in
         if OpamFilename.basename f = OpamFilename.Base.of_string "opam" then
           match OpamPackage.of_dirname (OpamFilename.dirname f) with
           | Some nv ->
             let opam = OpamFile.OPAM.read f in
             if consistent opam then OpamPackage.Map.add nv opam opams else opams
           | None -> opams
         else opams)
      OpamPackage.Map.empty
      (OpamFilename.Attribute.Set.elements index) in
  let packages = OpamPackage.Set.of_list (OpamPackage.Map.keys opams) in
  let requested = OpamPackage.Name.Set.of_list (List.map fst atoms) in
  let universe = {
    OpamSolver.empty_universe with
    u_packages = packages;
    u_available = packages; (* XXX add a compiler/OS option ? *)
    u_depends = OpamPackage.Map.map OpamFile.OPAM.depends opams;
    u_conflicts = OpamPackage.Map.map OpamFile.OPAM.conflicts opams;
    u_action = Install requested;
  } in
  let request = { wish_install = atoms; wish_remove = []; wish_upgrade = [];
                  criteria = `Default; } in
  match OpamSolver.resolve ~verbose:true universe
          ~orphans:OpamPackage.Set.empty request
  with
  | Success solution ->
    OpamSolver.ActionGraph.fold_vertex (fun act acc -> match act with
        | To_change (_, p) -> OpamPackage.Set.add p acc
        | _ -> acc)
      (OpamSolver.get_atomic_action_graph solution) OpamPackage.Set.empty
  | Conflicts cs ->
    OpamConsole.error_and_exit "%s"
      (OpamCudf.string_of_conflict
         (fun atom ->
            Printf.sprintf "%s is unavailable"
              (OpamFormula.string_of_atom atom))
         cs)

<<<<<<< HEAD
let process {index; gener_digest; dryrun; recurse; names; debug; resolve} =
  OpamStd.Config.init
    ?debug_level:(if debug then Some 1 else None)
    ();
=======
let process
    ({index; gener_digest; dryrun; recurse; names; debug; resolve} as args) =
  let () =
    OpamHTTP.register ();
    OpamGit.register ();
    OpamDarcs.register ();
    OpamLocal.register ();
    OpamHg.register () in
  OpamGlobals.debug := !OpamGlobals.debug || debug;
>>>>>>> f202d9de

  let tmp_dirs = [ "tmp"; "log" ] in

  List.iter (fun dir ->
      if Sys.file_exists dir then (
        OpamConsole.error
          "The subdirectory '%s' already exists in the current directory. \n\
           Please remove or rename it or run %s in a different folder.\n"
          dir Sys.argv.(0);
        exit 1;
      )
    ) tmp_dirs;

  let () =
    let checkdir dir = Sys.file_exists dir && Sys.is_directory dir in
    if not (checkdir "packages" || checkdir "compilers") then
      OpamConsole.error_and_exit
        "No repository found in current directory.\n\
         Please make sure there is a \"packages\" or \"compilers\" directory" in

  let repo = OpamRepositoryBackend.local (OpamFilename.cwd ()) in

  let prefixes = OpamRepository.packages_with_prefixes repo in
  let packages = OpamRepository.packages repo in

  let mk_packages str =
    match OpamPackage.of_string_opt str with
    | Some nv -> OpamPackage.Set.singleton nv
    | None    ->
      let n = OpamPackage.Name.of_string str in
      match OpamPackage.Version.Set.elements
              (OpamPackage.versions_of_name packages n)
      with
      | []       ->
        OpamConsole.msg "Skipping unknown package %s.\n" str;
        OpamPackage.Set.empty
      | versions ->
        OpamPackage.Set.of_list (List.map (OpamPackage.create n) versions) in

  let new_packages =
    List.fold_left
      (fun accu str -> OpamPackage.Set.union accu (mk_packages str))
      OpamPackage.Set.empty names in

  if names <> [] && OpamPackage.Set.is_empty new_packages then (
    OpamConsole.msg "No package to process.\n";
    exit 0
  );

  (* Read urls.txt *)
  log "Reading urls.txt";
  let local_index_file = OpamFilename.of_string "urls.txt" in
  let old_index = OpamFile.File_attributes.safe_read local_index_file in
  let new_index = OpamHTTP.make_urls_txt ~write:(not dryrun) repo.repo_root in
  let to_remove = OpamFilename.Attribute.Set.diff old_index new_index in
  let to_add = OpamFilename.Attribute.Set.diff new_index old_index in

  (* Compute the transitive closure of packages *)
  let get_dependencies nv =
    let prefix = OpamPackage.Map.find nv prefixes in
    let opam_f = OpamRepositoryPath.opam repo prefix nv in
    if OpamFilename.exists opam_f then (
      let opam = OpamFile.OPAM.read opam_f in
      let deps = OpamClientConfig.filter_deps (OpamFile.OPAM.depends opam) in
      let depopts = OpamClientConfig.filter_deps (OpamFile.OPAM.depopts opam) in
      OpamFormula.fold_left (fun accu (n,_) ->
          OpamPackage.Set.union (mk_packages (OpamPackage.Name.to_string n)) accu
        ) OpamPackage.Set.empty (OpamFormula.ands [deps; depopts])
    ) else
      OpamPackage.Set.empty in
  let get_transitive_dependencies packages =
    let rec get_transitive_dependencies_aux visited to_visit = 
      match to_visit with 
        | [] -> visited
        | nv :: tl ->
            if OpamPackage.Set.mem nv visited then begin
              get_transitive_dependencies_aux visited tl
            end else begin
              let deps = OpamPackage.Set.elements (get_dependencies nv) in
                get_transitive_dependencies_aux
                  (* Mark the node as visited. *)
                  (OpamPackage.Set.add nv visited)
                  (* Plan to explore all deps. *)
                  (List.rev_append deps tl)
            end
    in
      get_transitive_dependencies_aux
        OpamPackage.Set.empty (OpamPackage.Set.elements packages) in
  let packages =
    if resolve then
      resolve_deps args new_index names
    else if recurse then
      get_transitive_dependencies new_packages
    else
      new_packages in

  let nv_set_of_remotes remotes =
    let aux r =
      OpamFilename.create (OpamFilename.cwd ()) (OpamFilename.Attribute.base r) in
    let list = List.map aux (OpamFilename.Attribute.Set.elements remotes) in
    OpamPackage.Set.of_list (OpamStd.List.filter_map OpamPackage.of_filename list) in

  let packages_of_attrs attrs =
    OpamFilename.Attribute.Set.fold (fun attr nvs ->
        let f =
          OpamFilename.raw_dir
            (OpamFilename.Base.to_string (OpamFilename.Attribute.base attr))
        in
        let path = OpamFilename.to_list_dir f in
        let rec get_nv = function
          | [_] | [] -> nvs
          | pkgdir::(f::_ as subpath)-> match OpamPackage.of_dirname pkgdir with
            | None -> get_nv subpath
            | Some nv -> match OpamFilename.Dir.to_string f with
              | "url" | "files" -> OpamPackage.Set.add nv nvs
              | _ -> nvs
        in
        get_nv path)
      attrs OpamPackage.Set.empty in
  let new_index = nv_set_of_remotes new_index in
  let missing_archive =
    OpamPackage.Set.filter (fun nv ->
        let archive = OpamRepositoryPath.archive repo nv in
        not (OpamFilename.exists archive)
      ) new_index in
  let to_add =
    let open OpamPackage.Set.Op in
    let added_changed = packages_of_attrs to_add in
    let files_removed = new_index %% packages_of_attrs to_remove in
    missing_archive ++ added_changed  ++ files_removed in
  let to_remove = nv_set_of_remotes to_remove in
  let to_add =
    if OpamPackage.Set.is_empty packages then to_add
    else packages %% to_add in
  let to_remove = to_remove -- to_add in

  let errors = ref [] in
  if not index then (

    (* Remove the old archive files *)
    if not (OpamPackage.Set.is_empty to_remove) then
      OpamConsole.msg "Packages to remove: %s\n" (OpamPackage.Set.to_string to_remove);
    OpamPackage.Set.iter (fun nv ->
        let archive = OpamRepositoryPath.archive repo nv in
        OpamConsole.msg "Removing %s ...\n" (OpamFilename.to_string archive);
        if not dryrun then
          OpamFilename.remove archive
      ) to_remove;

    (* build the new archives *)
    if not (OpamPackage.Set.is_empty to_add) then
      OpamConsole.msg "Packages to build: %s\n" (OpamPackage.Set.to_string to_add);
    OpamPackage.Set.iter (fun nv ->
        let prefix = OpamPackage.Map.find nv prefixes in
        let local_archive = OpamRepositoryPath.archive repo nv in
        let url_file = OpamRepositoryPath.url repo prefix nv in
        try
          if not dryrun then OpamFilename.remove local_archive;
          if OpamFilename.exists url_file &&
             OpamFile.URL.kind (OpamFile.URL.read url_file) = `http
          then (
            OpamConsole.msg "Building %s\n" (OpamFilename.to_string local_archive);
            let job = OpamRepository.make_archive ~gener_digest repo prefix nv in
            if dryrun then OpamProcess.Job.dry_run job
            else OpamProcess.Job.run job
          )
        with e ->
          OpamFilename.remove local_archive;
          errors := (nv, e) :: !errors;
          OpamStd.Exn.fatal e
      ) to_add;
  );

  (* Create index.tar.gz *)
  if not (OpamFilename.exists (repo.repo_root // "index.tar.gz"))
  || not (OpamPackage.Set.is_empty to_add)
  || not (OpamPackage.Set.is_empty to_remove) then (
    OpamConsole.msg "Rebuilding index.tar.gz ...\n";
    if not dryrun then (
      OpamHTTP.make_index_tar_gz repo.repo_root;
    )
  ) else
    OpamConsole.msg "OPAM Repository already up-to-date.\n";

  if not dryrun then
    List.iter OpamSystem.remove tmp_dirs;

  (* Rebuild urls.txt now the archives have been updated *)
  OpamConsole.msg "Rebuilding urls.txt\n";
  let _index = OpamHTTP.make_urls_txt ~write:(not dryrun) repo.repo_root in
  if !errors <> [] then (
    let display_error (nv, error) =
      let disp = OpamConsole.header_error "%s" (OpamPackage.to_string nv) in
      match error with
      | OpamSystem.Process_error r  ->
        disp "%s" (OpamProcess.string_of_result ~color:`red r)
      | OpamSystem.Internal_error s -> OpamConsole.error "  %s" s
      | _ -> disp "%s" (Printexc.to_string error) in
    let all_errors = List.map fst !errors in
    OpamConsole.error "Got some errors while processing: %s"
      (OpamStd.List.concat_map ", " OpamPackage.to_string all_errors);
    List.iter display_error !errors
  )<|MERGE_RESOLUTION|>--- conflicted
+++ resolved
@@ -96,7 +96,7 @@
           | None -> Option.map (fun cv -> OpamSwitch.of_string (OpamCompiler.Version.to_string cv)) compiler_version
           | Some switch -> Some (OpamSwitch.of_string switch) in
          {index; gener_digest; dryrun; recurse; names; debug; resolve;
-          compiler_version; switch; os_string = OpamGlobals.os_string ()})
+          compiler_version; switch; os_string = OpamStd.Sys.os_string ()})
     $index $gener_digest $dryrun $recurse $names $debug $resolve
     $compiler_version $switch
   )
@@ -157,7 +157,7 @@
         | None -> None
         | Some s -> string (OpamSwitch.to_string s)
       end
-    | "arch"          -> string (OpamGlobals.arch ())
+    | "arch"          -> string (OpamStd.Sys.arch ())
     | _               -> None
   in
     try
@@ -230,22 +230,11 @@
               (OpamFormula.string_of_atom atom))
          cs)
 
-<<<<<<< HEAD
-let process {index; gener_digest; dryrun; recurse; names; debug; resolve} =
+let process
+    ({index; gener_digest; dryrun; recurse; names; debug; resolve} as args) =
   OpamStd.Config.init
     ?debug_level:(if debug then Some 1 else None)
     ();
-=======
-let process
-    ({index; gener_digest; dryrun; recurse; names; debug; resolve} as args) =
-  let () =
-    OpamHTTP.register ();
-    OpamGit.register ();
-    OpamDarcs.register ();
-    OpamLocal.register ();
-    OpamHg.register () in
-  OpamGlobals.debug := !OpamGlobals.debug || debug;
->>>>>>> f202d9de
 
   let tmp_dirs = [ "tmp"; "log" ] in
 
