(***********************************************************************)
(*                                                                     *)
(*    Copyright 2012 OCamlPro                                          *)
(*    Copyright 2012 INRIA                                             *)
(*                                                                     *)
(*  All rights reserved.  This file is distributed under the terms of  *)
(*  the GNU Public License version 3.0.                                *)
(*                                                                     *)
(*  TypeRex is distributed in the hope that it will be useful,         *)
(*  but WITHOUT ANY WARRANTY; without even the implied warranty of     *)
(*  MERCHANTABILITY or FITNESS FOR A PARTICULAR PURPOSE.  See the      *)
(*  GNU General Public License for more details.                       *)
(*                                                                     *)
(***********************************************************************)

(** The OPAM types and then main function which operates on them. *)

(** {2 Abstract types} *)

(** All abstract types should implement this signature *)
module type Abstract = sig

  (** Abstract type *)
  type t

  (** Create an abstract value from a string *)
  val of_string: string -> t

  (** Convert an abstract value to a string *)
  val to_string: t -> string

  (** Collection of abstract values *)
  module Set: Set.S with type elt = t

  (** Dictionaries of abstract values *)
  module Map: Map.S with type key = t
end

(** {2 Filenames} *)

(** Absolute directory names *)
module Dirname: sig

  include Abstract

  (** Return the current working directory *)
  val cwd: unit -> t

  (** Remove a directory *)
  val rmdir: t -> unit

  (** Create a directory *)
  val mkdir: t -> unit

  (** Execute a list of commands in a given directory *)
  val exec: t -> string list -> int

  (** Change the current directory *)
  val chdir: t -> unit

<<<<<<< HEAD
  (** see [Sys.file_exists] *)
  val exists: t -> bool
=======
  (** Does the directory exists ? *)
  val exists: t -> bool

>>>>>>> c1b55c66
end

(** Shortcut to directory type *)
type dirname = Dirname.t

(** Concatenate a directory and a string *)
val (/): dirname -> string -> dirname

(** Basenames *)
module Basename: Abstract

(** Shortcut to basename type *)
type basename = Basename.t

(** Raw file contents *)
module Raw: Abstract

(** Shortcut to raw file content type *)
type raw = Raw.t

(** Stdlib [Filename] module *)
module Stdlib_filename: sig
  val check_suffix: string -> string -> bool
  val concat: string -> string -> string
end

(** non-directory filenames *)
module Filename: sig

  include Abstract

  (** Create a filename from a dirname and a basename *)
  val create: dirname -> basename -> t

  (** Create a file from a basename and the current working directory
      as dirname *)
  val of_basename: basename -> t

  (** Return the directory name *)
  val dirname: t -> dirname

  (** Return the base name *)
  val basename: t -> basename

  (** Retrieves the contents from the hard disk. *)
  val read: t -> Raw.t

  (** Removes everything in [filename] if existed. *)
  val remove: t -> unit

  (** Removes everything in [filename] if existed, then write [contents] instead. *)
  val write: t -> Raw.t -> unit

  (** see [Sys.file_exists] *)
  val exists: t -> bool

  (** Check whether a file has a given suffix *)
  val check_suffix: t -> string -> bool

  (** Add a file extension *)
  val add_extension: t -> string -> t

  (** Remove the file extension *)
  val chop_extension: t -> t

  (** List all the filenames (ie. which are not directories) in a directory *)
  val list: dirname -> t list

  (** Apply a function on the contents of a file *)
  val with_raw: (Raw.t -> 'a) -> t -> 'a

  (** Copy a file in a directory *)
  val copy_in: t -> dirname -> unit

  (** Symlink a file in a directory *)
  val link_in: t -> dirname -> unit

  (** Copy a file *)
  val copy: t -> t -> unit

  (** Symlink a file. If symlink is not possible on the system, use copy instead. *)
  val link: t -> t -> unit

  (** Extract an archive in a given directory (it rewrites the root to
      match [dirname] dir if needed) *)
  val extract: t -> dirname -> unit

end

(** Shortcut to file names *)
type filename = Filename.t

(** Concatenate a directory and a string to create a filename *)
val (//): dirname -> string -> filename

(** {2 Package name and versions} *)

(** Versions *)
module V: Abstract

(** Shortcut to V.t *)
type version = V.t

(** Names *)
module N: Abstract

(** Shortcut to N.t *)
type name = N.t

(** Package (name x version) pairs *)
module NV: sig
  include Abstract

  (** Return the package name *)
  val name: t -> name

  (** Return the version name *)
  val version: t -> version

  (** Create a new pair (name x version) *)
  val create: name -> version -> t

  (** Create a new pair from a filename. This function extracts {i
      $name} and {i $version} from {i /path/to/$name.$version.XXX}
      with various heuristics.*)
  val of_filename: filename -> t option

  (** Create a new pair from a directory name. This function extracts {i
      $name} and {i $version} from {i /path/to/$name.$version/} *)
  val of_dirname: dirname -> t option

  (** Create a new pair from a debian package *)
  val of_dpkg: Debian.Packages.package -> t

  (** Create a new pair from a cudf package *)
  val of_cudf: Debian.Debcudf.tables -> Cudf.package -> t

  (** Convert a set of pairs to a map [name -> versions] *)
  val to_map: Set.t -> V.Set.t N.Map.t

  (** Convert a set of pairs to a string *)
  val string_of_set: Set.t -> string
end

(** Shortcut to NV.t *)
type nv = NV.t

(** OCaml version *)
module OCaml_V: Abstract

(** OPAM version *)
module OPAM_V: Abstract

(** {2 Repositories} *)

(** OPAM repositories *)
module Repository: sig

  include Abstract

  (** Create a repository *)
  val create: name:string -> kind:string -> address:string -> t

  (** Default repository *)
  val default: t
  
  (** Get the repository name *)
  val name: t -> string
  
  (** Get the repository kind *)
  val kind: t -> string

  (** Get the repository address *)
  val address: t -> string

end

(** Shortcut to repository type *)
type repository = Repository.t

(** {2 Variable names} *)

(** Variable names are used in .config files *)
module Variable: Abstract

(** Shortcut to variable type *)
type variable = Variable.t

(** Section names *)
module Section: sig 

  include Abstract

  (** Graph of fully-qualified sections *)
  module G : Graph.Sig.I with type V.t = t

  (** Iteration in topological order *)
  val graph_iter : (G.V.t -> unit) -> G.t -> unit
end

(** Shortcut to section names *)
type section = Section.t

(** Fully qualified sections *)
module Full_section: sig

  include Abstract

  (** Create a fully qualified section *)
  val create: name -> section -> t

  (** All the sections in a package *)
  val all: name ->  t

  (** Return the package name in which the section is *)
  val package: t -> name

  (** Return the optional section name: [None] means all available
      sections. *)
  val section: t -> section option

end

type full_section = Full_section.t

(** Fully qualified variables *)
module Full_variable: sig

  include Abstract
  
  (** Create a variable local for a given library/syntax extension *)
  val create_local: name -> section -> variable -> t

  (** Create a global variable for a package *)
  val create_global: name -> variable -> t

  (** Return the package the variable is defined in *)
  val package: t -> name

  (** Return the section (library or syntax extension) the package is
      defined in *)
  val section: t -> section option

  (** Return the variable name *)
  val variable: t -> variable

end

(** Shortcut to fully qualified variables *)
type full_variable = Full_variable.t

(** Content of user-defined variables *)
type variable_contents =
  | B of bool
  | S of string

(** Convert the content of a variable to a string *)
val string_of_variable_contents: variable_contents -> string

(** {2 Command line arguments} *)

(** Upload arguments *)
type upload = {
  opam   : filename;
  descr  : filename;
  archive: filename;
}

(** Pretty-print *)
val string_of_upload: upload -> string

(** Remote arguments *)
type remote =
  | List
  | Add of repository
  | Rm of string

(** Pretty-print *)
val string_of_remote: remote -> string

(** Configuration requests *)
type config_option = {
  is_rec : bool;
  is_byte: bool;
  is_link: bool;
  options: full_section list;
}

type config =
  | List_vars
  | Variable of full_variable
  | Includes of bool * (name list)
  | Compil   of config_option
  | Subst    of basename list

(** Pretty-print *)
val string_of_config: config -> string<|MERGE_RESOLUTION|>--- conflicted
+++ resolved
@@ -58,14 +58,9 @@
   (** Change the current directory *)
   val chdir: t -> unit
 
-<<<<<<< HEAD
-  (** see [Sys.file_exists] *)
-  val exists: t -> bool
-=======
   (** Does the directory exists ? *)
   val exists: t -> bool
 
->>>>>>> c1b55c66
 end
 
 (** Shortcut to directory type *)
