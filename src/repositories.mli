(***********************************************************************)
(*                                                                     *)
(*    Copyright 2012 OCamlPro                                          *)
(*    Copyright 2012 INRIA                                             *)
(*                                                                     *)
(*  All rights reserved.  This file is distributed under the terms of  *)
(*  the GNU Public License version 3.0.                                *)
(*                                                                     *)
(*  TypeRex is distributed in the hope that it will be useful,         *)
(*  but WITHOUT ANY WARRANTY; without even the implied warranty of     *)
(*  MERCHANTABILITY or FITNESS FOR A PARTICULAR PURPOSE.  See the      *)
(*  GNU General Public License for more details.                       *)
(*                                                                     *)
(***********************************************************************)

(** Generic repository pluggin *)

(** The following functions are wrapper to the corresponding
    scripts *)

open Types

(** Initialize {i $opam/repo/$repo} *)
val init: repository -> unit

(** Updated {i $opam/repo/$repo} *)
val update: repository -> unit

(** Run {i opam-$kind-download} in {i $opam/repo/$repo} *)
val download: repository -> nv -> unit

(** Upload the content of {i $opam/repo/$repo/upload} *)
val upload: repository -> unit

<<<<<<< HEAD
(** {2 Download script helpers} *)

(** State associated to a download command *)
type download_info = {
  local_path     : dirname;
  remote_filename: filename;
  nv             : nv;
}

(** Read argv and build a download info record *)
val read_download_info: unit -> download_info
=======
type kind = string

(** {2 Repository backends *)

(** Backend signature *)
module type BACKEND = sig

  (** Initialize the repository *)
  val init: repository -> unit

  (** Update the repository. Return the list of updated local files. *)
  val update: repository -> Filename.Set.t

  (** Download the package archive on the server. Return the local file. *)
  val download_archive: repository -> nv -> filename download

  (** Download a file. Return the local file. Use {i $repo/tmp/$nv/}
      as tempory location. *)
  val download_file: repository -> nv -> filename -> filename download

  (** Download a directory. Return the local directory. Use {i
      $repo/tmp/$nv} as location to store transient state between
      downloads. *)
  val download_dir: repository -> nv -> dirname  -> dirname download

  (** Upload a local directory. Return the updated local files. *)
  val upload_dir: repository -> dirname -> Filename.Set.t

end

(** Register a repository backend *)
val register_backend: kind -> (module BACKEND) -> unit

(** Find a repository *)
val find_backend: repository -> (module BACKEND)
>>>>>>> a9601dd5
<|MERGE_RESOLUTION|>--- conflicted
+++ resolved
@@ -32,19 +32,6 @@
 (** Upload the content of {i $opam/repo/$repo/upload} *)
 val upload: repository -> unit
 
-<<<<<<< HEAD
-(** {2 Download script helpers} *)
-
-(** State associated to a download command *)
-type download_info = {
-  local_path     : dirname;
-  remote_filename: filename;
-  nv             : nv;
-}
-
-(** Read argv and build a download info record *)
-val read_download_info: unit -> download_info
-=======
 type kind = string
 
 (** {2 Repository backends *)
@@ -79,5 +66,4 @@
 val register_backend: kind -> (module BACKEND) -> unit
 
 (** Find a repository *)
-val find_backend: repository -> (module BACKEND)
->>>>>>> a9601dd5
+val find_backend: repository -> (module BACKEND)