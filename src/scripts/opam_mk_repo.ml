--- conflicted
+++ resolved
@@ -74,16 +74,10 @@
   Dirname.of_string tmp_dir0 / NV.to_string nv
 
 let wget src =
-<<<<<<< HEAD
   let open Globals in
   match os with
-  | Darwin | FreeBSD | OpenBSD -> [ "curl"; "-OL"; src ]
-  | _ -> [ "wget"; src ]
-=======
-  match Globals.os with
-  | Globals.Darwin -> [ "curl"; "--insecure" ; "-OL"; src ]
-  | _              -> [ "wget"; "--no-check-certificate"; src ]
->>>>>>> 0b7a2c8d
+  | Darwin | FreeBSD | OpenBSD -> [ "curl"; "--insecure" ; "-OL"; src ]
+  | _ -> [ "wget"; "--no-check-certificate"; src ]
 
 let archive_name src =
   let name = F.basename src in
