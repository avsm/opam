@1

package "cudf" {
  version     = "0.6.2"
  description = "http://www.mancoosi.org/reports/tr3.pdf"
<<<<<<< HEAD
  sources = [ "http://www.ocamlpro.com/pub/cudf.tar.bz2" ]
  patches = [ "local://cudf.install"
=======
  patches = [ "http://www.ocamlpro.com/pub/cudf.tar.bz2"
            ; "local://cudf.install"
>>>>>>> 18780209
            ; "local://cudf.ocp.boot" ]
  make = [ "for i in extlib ; do echo 'begin library \"'$i'\" dirname = \"'$(ocp-get --root /tmp/OPAM.TEST config -I $i | cut -d ' ' -f 2)'\" end' >> cudf.ocp ; done"
         ; "cat cudf.ocp.boot >> cudf.ocp"
         ; "ocp-build -init -scan" ]
  depends = "extlib"
}<|MERGE_RESOLUTION|>--- conflicted
+++ resolved
@@ -3,13 +3,9 @@
 package "cudf" {
   version     = "0.6.2"
   description = "http://www.mancoosi.org/reports/tr3.pdf"
-<<<<<<< HEAD
-  sources = [ "http://www.ocamlpro.com/pub/cudf.tar.bz2" ]
-  patches = [ "local://cudf.install"
-=======
+  sources = []
   patches = [ "http://www.ocamlpro.com/pub/cudf.tar.bz2"
             ; "local://cudf.install"
->>>>>>> 18780209
             ; "local://cudf.ocp.boot" ]
   make = [ "for i in extlib ; do echo 'begin library \"'$i'\" dirname = \"'$(ocp-get --root /tmp/OPAM.TEST config -I $i | cut -d ' ' -f 2)'\" end' >> cudf.ocp ; done"
          ; "cat cudf.ocp.boot >> cudf.ocp"
